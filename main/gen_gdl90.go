/*
	Copyright (c) 2015-2016 Christopher Young
	Distributable under the terms of The "BSD New" License
	that can be found in the LICENSE file, herein included
	as part of this header.

	gen_gdl90.go: Input demodulated UAT and 1090ES information, output GDL90. Heartbeat,
	 ownship, status messages, stats collection.
*/

package main

import (
	"bufio"
	"compress/gzip"
	"encoding/hex"
	"encoding/json"
	"flag"
	"fmt"
	"io"
	"io/ioutil"
	"log"
	"math"
	"os"
	"os/signal"
	"path/filepath"
	"runtime"
	"runtime/pprof"
	"strconv"
	"strings"
	"sync"
	"syscall"
	"time"

	"../uatparse"
	humanize "github.com/dustin/go-humanize"
	"github.com/ricochet2200/go-disk-usage/du"
)

// https://www.faa.gov/nextgen/programs/adsb/Archival/
// https://www.faa.gov/nextgen/programs/adsb/Archival/media/GDL90_Public_ICD_RevA.PDF

var logDirf string      // Directory for all logging
var debugLogf string    // Set according to OS config.
var dataLogFilef string // Set according to OS config.

const (
	configLocation = "/etc/stratux.conf"
	managementAddr = ":80"
	logDir         = "/var/log/"
	debugLogFile   = "stratux.log"
	dataLogFile    = "stratux.sqlite"
	//FlightBox: log to /root.
	logDir_FB           = "/root/"
	wifiConfigLocation  = "/etc/hostapd/hostapd.user"
	maxDatagramSize     = 8192
	maxUserMsgQueueSize = 25000 // About 10MB per port per connected client.

	UPLINK_BLOCK_DATA_BITS  = 576
	UPLINK_BLOCK_BITS       = (UPLINK_BLOCK_DATA_BITS + 160)
	UPLINK_BLOCK_DATA_BYTES = (UPLINK_BLOCK_DATA_BITS / 8)
	UPLINK_BLOCK_BYTES      = (UPLINK_BLOCK_BITS / 8)

	UPLINK_FRAME_BLOCKS     = 6
	UPLINK_FRAME_DATA_BITS  = (UPLINK_FRAME_BLOCKS * UPLINK_BLOCK_DATA_BITS)
	UPLINK_FRAME_BITS       = (UPLINK_FRAME_BLOCKS * UPLINK_BLOCK_BITS)
	UPLINK_FRAME_DATA_BYTES = (UPLINK_FRAME_DATA_BITS / 8)
	UPLINK_FRAME_BYTES      = (UPLINK_FRAME_BITS / 8)

	// assume 6 byte frames: 2 header bytes, 4 byte payload
	// (TIS-B heartbeat with one address, or empty FIS-B APDU)
	UPLINK_MAX_INFO_FRAMES = (424 / 6)

	MSGTYPE_UPLINK       = 0x07
	MSGTYPE_BASIC_REPORT = 0x1E
	MSGTYPE_LONG_REPORT  = 0x1F

	MSGCLASS_UAT = 0
	MSGCLASS_ES  = 1

	LON_LAT_RESOLUTION = float32(180.0 / 8388608.0)
	TRACK_RESOLUTION   = float32(360.0 / 256.0)

	/*
		GPS_TYPE_NMEA     = 0x01
		GPS_TYPE_UBX      = 0x02
		GPS_TYPE_SIRF     = 0x03
		GPS_TYPE_MEDIATEK = 0x04
		GPS_TYPE_FLARM    = 0x05
		GPS_TYPE_GARMIN   = 0x06
	*/

	GPS_TYPE_UBX8     = 0x08
	GPS_TYPE_UBX7     = 0x07
	GPS_TYPE_UBX6     = 0x06
	GPS_TYPE_PROLIFIC = 0x02
	GPS_TYPE_UART     = 0x01
	GPS_PROTOCOL_NMEA = 0x10
	GPS_PROTOCOL_UBX  = 0x30
	// other GPS types to be defined as needed

)

var logFileHandle *os.File
var usage *du.DiskUsage

var maxSignalStrength int

var stratuxBuild string
var stratuxVersion string

var product_name_map = map[int]string{
	0:   "METAR",
	1:   "TAF",
	2:   "SIGMET",
	3:   "Conv SIGMET",
	4:   "AIRMET",
	5:   "PIREP",
	6:   "Severe Wx",
	7:   "Winds Aloft",
	8:   "NOTAM",           //"NOTAM (Including TFRs) and Service Status";
	9:   "D-ATIS",          //"Aerodrome and Airspace – D-ATIS";
	10:  "Terminal Wx",     //"Aerodrome and Airspace - TWIP";
	11:  "AIRMET",          //"Aerodrome and Airspace - AIRMET";
	12:  "SIGMET",          //"Aerodrome and Airspace - SIGMET/Convective SIGMET";
	13:  "SUA",             //"Aerodrome and Airspace - SUA Status";
	20:  "METAR",           //"METAR and SPECI";
	21:  "TAF",             //"TAF and Amended TAF";
	22:  "SIGMET",          //"SIGMET";
	23:  "Conv SIGMET",     //"Convective SIGMET";
	24:  "AIRMET",          //"AIRMET";
	25:  "PIREP",           //"PIREP";
	26:  "Severe Wx",       //"AWW";
	27:  "Winds Aloft",     //"Winds and Temperatures Aloft";
	51:  "NEXRAD",          //"National NEXRAD, Type 0 - 4 level";
	52:  "NEXRAD",          //"National NEXRAD, Type 1 - 8 level (quasi 6-level VIP)";
	53:  "NEXRAD",          //"National NEXRAD, Type 2 - 8 level";
	54:  "NEXRAD",          //"National NEXRAD, Type 3 - 16 level";
	55:  "NEXRAD",          //"Regional NEXRAD, Type 0 - low dynamic range";
	56:  "NEXRAD",          //"Regional NEXRAD, Type 1 - 8 level (quasi 6-level VIP)";
	57:  "NEXRAD",          //"Regional NEXRAD, Type 2 - 8 level";
	58:  "NEXRAD",          //"Regional NEXRAD, Type 3 - 16 level";
	59:  "NEXRAD",          //"Individual NEXRAD, Type 0 - low dynamic range";
	60:  "NEXRAD",          //"Individual NEXRAD, Type 1 - 8 level (quasi 6-level VIP)";
	61:  "NEXRAD",          //"Individual NEXRAD, Type 2 - 8 level";
	62:  "NEXRAD",          //"Individual NEXRAD, Type 3 - 16 level";
	63:  "NEXRAD Regional", //"Global Block Representation - Regional NEXRAD, Type 4 – 8 level";
	64:  "NEXRAD CONUS",    //"Global Block Representation - CONUS NEXRAD, Type 4 - 8 level";
	81:  "Tops",            //"Radar echo tops graphic, scheme 1: 16-level";
	82:  "Tops",            //"Radar echo tops graphic, scheme 2: 8-level";
	83:  "Tops",            //"Storm tops and velocity";
	101: "Lightning",       //"Lightning strike type 1 (pixel level)";
	102: "Lightning",       //"Lightning strike type 2 (grid element level)";
	151: "Lightning",       //"Point phenomena, vector format";
	201: "Surface",         //"Surface conditions/winter precipitation graphic";
	202: "Surface",         //"Surface weather systems";
	254: "G-AIRMET",        //"AIRMET, SIGMET: Bitmap encoding";
	351: "Time",            //"System Time";
	352: "Status",          //"Operational Status";
	353: "Status",          //"Ground Station Status";
	401: "Imagery",         //"Generic Raster Scan Data Product APDU Payload Format Type 1";
	402: "Text",
	403: "Vector Imagery", //"Generic Vector Data Product APDU Payload Format Type 1";
	404: "Symbols",
	405: "Text",
	411: "Text",    //"Generic Textual Data Product APDU Payload Format Type 1";
	412: "Symbols", //"Generic Symbolic Product APDU Payload Format Type 1";
	413: "Text",    //"Generic Textual Data Product APDU Payload Format Type 2";
}

// CRC16 table generated to use to work with GDL90 messages.
var Crc16Table [256]uint16

// Current AHRS, pressure altitude, etc.
var mySituation SituationData

type WriteCloser interface {
	io.Writer
	io.Closer
}

type ReadCloser interface {
	io.Reader
	io.Closer
}

type msg struct {
	MessageClass     uint
	TimeReceived     time.Time
	Data             string
	Products         []uint32
	Signal_amplitude int
	Signal_strength  float64
	ADSBTowerID      string // Index in the 'ADSBTowers' map, if this is a parseable uplink message.
	uatMsg           *uatparse.UATMsg
}

// Raw inputs.
var MsgLog []msg

// Time gen_gdl90 was started.
var timeStarted time.Time

type ADSBTower struct {
	Lat                         float64
	Lng                         float64
	Signal_strength_now         float64 // Current RSSI (dB)
	Signal_strength_max         float64 // all-time peak RSSI (dB) observed for this tower
	Energy_last_minute          uint64  // Summation of power observed for this tower across all messages last minute
	Signal_strength_last_minute float64 // Average RSSI (dB) observed for this tower last minute
	Messages_last_minute        uint64
}

var ADSBTowers map[string]ADSBTower // Running list of all towers seen. (lat,lng) -> ADSBTower
var ADSBTowerMutex *sync.Mutex

// Construct the CRC table. Adapted from FAA ref above.
func crcInit() {
	var i uint16
	var bitctr uint16
	var crc uint16
	for i = 0; i < 256; i++ {
		crc = (i << 8)
		for bitctr = 0; bitctr < 8; bitctr++ {
			z := uint16(0)
			if (crc & 0x8000) != 0 {
				z = 0x1021
			}
			crc = (crc << 1) ^ z
		}
		Crc16Table[i] = crc
	}
}

// Compute CRC. Adapted from FAA ref above.
func crcCompute(data []byte) uint16 {
	ret := uint16(0)
	for i := 0; i < len(data); i++ {
		ret = Crc16Table[ret>>8] ^ (ret << 8) ^ uint16(data[i])
	}
	return ret
}

func prepareMessage(data []byte) []byte {
	// Compute CRC before modifying the message.
	crc := crcCompute(data)
	// Add the two CRC16 bytes before replacing control characters.
	data = append(data, byte(crc&0xFF))
	data = append(data, byte(crc>>8))

	tmp := []byte{0x7E} // Flag start.

	// Copy the message over, escaping 0x7E (Flag Byte) and 0x7D (Control-Escape).
	for i := 0; i < len(data); i++ {
		mv := data[i]
		if (mv == 0x7E) || (mv == 0x7D) {
			mv = mv ^ 0x20
			tmp = append(tmp, 0x7D)
		}
		tmp = append(tmp, mv)
	}

	tmp = append(tmp, 0x7E) // Flag end.

	return tmp
}

func makeLatLng(v float32) []byte {
	ret := make([]byte, 3)

	v = v / LON_LAT_RESOLUTION
	wk := int32(v)

	ret[0] = byte((wk & 0xFF0000) >> 16)
	ret[1] = byte((wk & 0x00FF00) >> 8)
	ret[2] = byte((wk & 0x0000FF))

	return ret
}

func isDetectedOwnshipValid() bool {
	return stratuxClock.Since(OwnshipTrafficInfo.Last_seen) < 10*time.Second
}

func makeOwnshipReport() bool {
	gpsValid := isGPSValid()
	selfOwnshipValid := isDetectedOwnshipValid()
	if !gpsValid && !selfOwnshipValid {
		return false
	}
	curOwnship := OwnshipTrafficInfo

	msg := make([]byte, 28)
	// See p.16.
	msg[0] = 0x0A // Message type "Ownship".

	msg[1] = 0x01 // Alert status, address type.

	code, _ := hex.DecodeString(globalSettings.OwnshipModeS)
	if len(code) != 3 {
		// Reserved dummy code.
		msg[2] = 0xF0
		msg[3] = 0x00
		msg[4] = 0x00
	} else {
		msg[2] = code[0] // Mode S address.
		msg[3] = code[1] // Mode S address.
		msg[4] = code[2] // Mode S address.
	}

	var tmp []byte
	if selfOwnshipValid {
		tmp = makeLatLng(curOwnship.Lat)
		msg[5] = tmp[0] // Latitude.
		msg[6] = tmp[1] // Latitude.
		msg[7] = tmp[2] // Latitude.
		tmp = makeLatLng(curOwnship.Lng)
		msg[8] = tmp[0]  // Longitude.
		msg[9] = tmp[1]  // Longitude.
		msg[10] = tmp[2] // Longitude.
	} else {
		tmp = makeLatLng(mySituation.GPSLatitude)
		msg[5] = tmp[0] // Latitude.
		msg[6] = tmp[1] // Latitude.
		msg[7] = tmp[2] // Latitude.
		tmp = makeLatLng(mySituation.GPSLongitude)
		msg[8] = tmp[0]  // Longitude.
		msg[9] = tmp[1]  // Longitude.
		msg[10] = tmp[2] // Longitude.
	}

	// This is **PRESSURE ALTITUDE**
	alt := uint16(0xFFF) // 0xFFF "invalid altitude."
	validAltf := false

	var altf float64

	if selfOwnshipValid {
		altf = float64(curOwnship.Alt)
		validAltf = true
	} else if isTempPressValid() {
		altf = float64(mySituation.BaroPressureAltitude)
		validAltf = true
	}

	if validAltf {
		altf = (altf + 1000) / 25
		alt = uint16(altf) & 0xFFF // Should fit in 12 bits.
	}

	msg[11] = byte((alt & 0xFF0) >> 4) // Altitude.
	msg[12] = byte((alt & 0x00F) << 4)
	if selfOwnshipValid || isGPSGroundTrackValid() {
		msg[12] = msg[12] | 0x09 // "Airborne" + "True Track"
	}

	msg[13] = byte(0x80 | (mySituation.GPSNACp & 0x0F)) //Set NIC = 8 and use NACp from gps.go.

	gdSpeed := uint16(0) // 1kt resolution.
	if selfOwnshipValid && curOwnship.Speed_valid {
		gdSpeed = curOwnship.Speed
	} else if isGPSGroundTrackValid() {
		gdSpeed = uint16(mySituation.GPSGroundSpeed + 0.5)
	}

	// gdSpeed should fit in 12 bits.
	msg[14] = byte((gdSpeed & 0xFF0) >> 4)
	msg[15] = byte((gdSpeed & 0x00F) << 4)

	verticalVelocity := int16(0x800) // ft/min. 64 ft/min resolution.
	//TODO: 0x800 = no information available.
	// verticalVelocity should fit in 12 bits.
	msg[15] = msg[15] | byte((verticalVelocity&0x0F00)>>8)
	msg[16] = byte(verticalVelocity & 0xFF)

	// Track is degrees true, set from GPS true course.
	groundTrack := float32(0)
	if selfOwnshipValid {
		groundTrack = float32(curOwnship.Track)
	} else if isGPSGroundTrackValid() {
		groundTrack = mySituation.GPSTrueCourse
	}

	tempTrack := groundTrack + TRACK_RESOLUTION/2 // offset by half the 8-bit resolution to minimize binning error

	for tempTrack > 360 {
		tempTrack -= 360
	}
	for tempTrack < 0 {
		tempTrack += 360
	}

	trk := uint8(tempTrack / TRACK_RESOLUTION) // Resolution is ~1.4 degrees.

	//log.Printf("For groundTrack = %.2f°, tempTrack= %.2f, trk = %d (%f°)\n",groundTrack,tempTrack,trk,float32(trk)*TRACK_RESOLUTION)

	msg[17] = byte(trk)

	msg[18] = 0x01 // "Light (ICAO) < 15,500 lbs"

	if selfOwnshipValid {
		// Limit tail number to 7 characters.
		tail := curOwnship.Tail
		if len(tail) > 7 {
			tail = tail[:7]
		}
		// Copy tail number into message.
		for i := 0; i < len(tail); i++ {
			msg[19+i] = tail[i]
		}
	}

	myReg := "Stratux" // Default callsign.
	// Use icao2reg() results for ownship tail number, if available.
	if len(code) == 3 {
		uintIcao := uint32(code[0])<<16 | uint32(code[1])<<8 | uint32(code[2])
		regFromIcao, regFromIcaoValid := icao2reg(uintIcao)
		if regFromIcaoValid {
			// Valid "decoded" registration. Use this for the reg.
			myReg = regFromIcao
		}
	}

	// Truncate registration to 8 characters.
	if len(myReg) > 8 {
		myReg = myReg[:8]
	}

	// Write the callsign.
	for i := 0; i < len(myReg); i++ {
		msg[19+i] = myReg[i]
	}

	sendGDL90(prepareMessage(msg), false)
	return true
}

func makeOwnshipGeometricAltitudeReport() bool {
	if !isGPSValid() {
		return false
	}
	msg := make([]byte, 5)
	// See p.28.
	msg[0] = 0x0B                                // Message type "Ownship Geo Alt".

	var GPSalt float32
	if globalSettings.GDL90MSLAlt_Enabled {
		GPSalt = mySituation.GPSAltitudeMSL
	} else {
		GPSalt = mySituation.GPSHeightAboveEllipsoid
	}
	encodedAlt := int16(GPSalt / 5)    // GPS Altitude, encoded to 16-bit int using 5-foot resolution
	msg[1] = byte(encodedAlt >> 8)     // Altitude.
	msg[2] = byte(encodedAlt & 0x00FF) // Altitude.

	//TODO: "Figure of Merit". 0x7FFF "Not available".
	msg[3] = 0x00
	msg[4] = 0x0A

	sendGDL90(prepareMessage(msg), false)
	return true
}

/*

	"SX" Stratux GDL90 message.
	http://hiltonsoftware.com/stratux/ for latest version (currently using V104)

*/

func makeStratuxStatus() []byte {
	msg := make([]byte, 29)
	msg[0] = 'S'
	msg[1] = 'X'
	msg[2] = 1

	msg[3] = 1 // "message version".

	// Version code. Messy parsing to fit into four bytes.
	thisVers := stratuxVersion[1:]                       // Skip first character, should be 'v'.
	m_str := thisVers[0:strings.Index(thisVers, ".")]    // Major version.
	mib_str := thisVers[strings.Index(thisVers, ".")+1:] // Minor and build version.

	tp := 0 // Build "type".
	mi_str := ""
	b_str := ""
	if strings.Index(mib_str, "rc") != -1 {
		tp = 3
		mi_str = mib_str[0:strings.Index(mib_str, "rc")]
		b_str = mib_str[strings.Index(mib_str, "rc")+2:]
	} else if strings.Index(mib_str, "r") != -1 {
		tp = 2
		mi_str = mib_str[0:strings.Index(mib_str, "r")]
		b_str = mib_str[strings.Index(mib_str, "r")+1:]
	} else if strings.Index(mib_str, "b") != -1 {
		tp = 1
		mi_str = mib_str[0:strings.Index(mib_str, "b")]
		b_str = mib_str[strings.Index(mib_str, "b")+1:]
	}

	// Convert to strings.
	m, _ := strconv.Atoi(m_str)
	mi, _ := strconv.Atoi(mi_str)
	b, _ := strconv.Atoi(b_str)

	msg[4] = byte(m)
	msg[5] = byte(mi)
	msg[6] = byte(tp)
	msg[7] = byte(b)

	//TODO: Hardware revision.
	msg[8] = 0xFF
	msg[9] = 0xFF
	msg[10] = 0xFF
	msg[11] = 0xFF

	// Valid and enabled flags.
	// Valid/Enabled: GPS portion.
	if isGPSValid() {
		switch mySituation.GPSFixQuality {
		case 1: // 1 = 3D GPS.
			msg[13] = 1
		case 2: // 2 = DGPS (SBAS /WAAS).
			msg[13] = 2
		default: // Zero.
		}
	}

	// Valid/Enabled: AHRS portion.
	if isAHRSValid() {
		msg[13] = msg[13] | (1 << 2)
	}

	// Valid/Enabled: Pressure altitude portion.
	if isTempPressValid() {
		msg[13] = msg[13] | (1 << 3)
	}

	// Valid/Enabled: CPU temperature portion.
	if isCPUTempValid(globalStatus.CPUTemp) {
		msg[13] = msg[13] | (1 << 4)
	}

	// Valid/Enabled: UAT portion.
	if globalSettings.UAT_Enabled {
		msg[13] = msg[13] | (1 << 5)
	}

	// Valid/Enabled: ES portion.
	if globalSettings.ES_Enabled {
		msg[13] = msg[13] | (1 << 6)
	}

	// Ping provides ES and UAT
	if globalSettings.Ping_Enabled {
		msg[13] = msg[13] | (1 << 5) | (1 << 6)
	}

	// Valid/Enabled: GPS Enabled portion.
	if globalSettings.GPS_Enabled {
		msg[13] = msg[13] | (1 << 7)
	}

	// Valid/Enabled: AHRS Enabled portion.
	if globalSettings.IMU_Sensor_Enabled {
		msg[12] = 1 << 0
	}

	// Valid/Enabled: last bit unused.

	// Connected hardware: number of radios.
	msg[15] = msg[15] | (byte(globalStatus.Devices) & 0x3)

	// Connected hardware: IMU (spec really says just RY835AI, could revise for other IMUs
	if globalStatus.IMUConnected {
		msg[15] = msg[15] | (1 << 2)
	}

	// Number of GPS satellites locked.
	msg[16] = byte(globalStatus.GPS_satellites_locked)

	// Number of satellites tracked
	msg[17] = byte(globalStatus.GPS_satellites_tracked)

	// Number of UAT traffic targets.
	msg[18] = byte((globalStatus.UAT_traffic_targets_tracking & 0xFF00) >> 8)
	msg[19] = byte(globalStatus.UAT_traffic_targets_tracking & 0xFF)
	// Number of 1090ES traffic targets.
	msg[20] = byte((globalStatus.ES_traffic_targets_tracking & 0xFF00) >> 8)
	msg[21] = byte(globalStatus.ES_traffic_targets_tracking & 0xFF)

	// Number of UAT messages per minute.
	msg[22] = byte((globalStatus.UAT_messages_last_minute & 0xFF00) >> 8)
	msg[23] = byte(globalStatus.UAT_messages_last_minute & 0xFF)
	// Number of 1090ES messages per minute.
	msg[24] = byte((globalStatus.ES_messages_last_minute & 0xFF00) >> 8)
	msg[25] = byte(globalStatus.ES_messages_last_minute & 0xFF)

	// CPU temperature.
	v := uint16(float32(10.0) * globalStatus.CPUTemp)

	msg[26] = byte((v & 0xFF00) >> 8)
	msg[27] = byte(v & 0xFF)

	// Number of ADS-B towers. Map structure is protected by ADSBTowerMutex.
	ADSBTowerMutex.Lock()
	num_towers := uint8(len(ADSBTowers))

	msg[28] = byte(num_towers)

	// List of ADS-B towers (lat, lng).
	for _, tower := range ADSBTowers {
		tmp := makeLatLng(float32(tower.Lat))
		msg = append(msg, tmp[0]) // Latitude.
		msg = append(msg, tmp[1]) // Latitude.
		msg = append(msg, tmp[2]) // Latitude.

		tmp = makeLatLng(float32(tower.Lng))
		msg = append(msg, tmp[0]) // Longitude.
		msg = append(msg, tmp[1]) // Longitude.
		msg = append(msg, tmp[2]) // Longitude.
	}
	ADSBTowerMutex.Unlock()
	return prepareMessage(msg)
}

/*

	"Stratux" GDL90 message.

	Message ID 0xCC.
	Byte1: p p p p p p GPS AHRS
	First 6 bytes are protocol version codes.
	Protocol 1: GPS on/off | AHRS on/off.
*/

func makeStratuxHeartbeat() []byte {
	msg := make([]byte, 2)
	msg[0] = 0xCC // Message type "Stratux".
	msg[1] = 0
	if isGPSValid() {
		msg[1] = 0x02
	}
	if isAHRSValid() {
		msg[1] = msg[1] | 0x01
	}

	protocolVers := int8(1)
	msg[1] = msg[1] | byte(protocolVers<<2)

	return prepareMessage(msg)
}

/*

	ForeFlight "ID Message".

	Sends device information to ForeFlight.

*/
func makeFFIDMessage() []byte {
	msg := make([]byte, 39)
	msg[0] = 0x65 // Message type "ForeFlight".
	msg[1] = 0    // ID message identifier.
	msg[2] = 1    // Message version.
	// Serial number. Set to "invalid" for now.
	for i := 3; i <= 10; i++ {
		msg[i] = 0xFF
	}
	devShortName := "Stratux" // Temporary. Will be populated in the future with other names.
	if len(devShortName) > 8 {
		devShortName = devShortName[:8] // 8 chars.
	}
	copy(msg[11:], devShortName)

	devLongName := fmt.Sprintf("%s-%s", stratuxVersion, stratuxBuild)
	if len(devLongName) > 16 {
		devLongName = devLongName[:16] // 16 chars.
	}
	copy(msg[19:], devLongName)

	if globalSettings.GDL90MSLAlt_Enabled {
		msg[38] = 0x01 // Capabilities mask. MSL altitude for Ownship Geometric report.
	}

	return prepareMessage(msg)
}

func makeHeartbeat() []byte {
	msg := make([]byte, 7)
	// See p.10.
	msg[0] = 0x00 // Message type "Heartbeat".
	msg[1] = 0x01 // "UAT Initialized".
	if isGPSValid() {
		msg[1] = msg[1] | 0x80
	}
	msg[1] = msg[1] | 0x10 //FIXME: Addr talkback.

	// "Maintenance Req'd". Add flag if there are any current critical system errors.
	if len(globalStatus.Errors) > 0 {
		msg[1] = msg[1] | 0x40
	}

	nowUTC := time.Now().UTC()
	// Seconds since 0000Z.
	midnightUTC := time.Date(nowUTC.Year(), nowUTC.Month(), nowUTC.Day(), 0, 0, 0, 0, time.UTC)
	secondsSinceMidnightUTC := uint32(nowUTC.Sub(midnightUTC).Seconds())

	msg[2] = byte(((secondsSinceMidnightUTC >> 16) << 7) | 0x1) // UTC OK.
	msg[3] = byte((secondsSinceMidnightUTC & 0xFF))
	msg[4] = byte((secondsSinceMidnightUTC & 0xFFFF) >> 8)

	// TODO. Number of uplink messages. See p.12.
	// msg[5]
	// msg[6]

	return prepareMessage(msg)
}

func relayMessage(msgtype uint16, msg []byte) {
	ret := make([]byte, len(msg)+4)
	// See p.15.
	ret[0] = byte(msgtype) // Uplink message ID.
	ret[1] = 0x00          //TODO: Time.
	ret[2] = 0x00          //TODO: Time.
	ret[3] = 0x00          //TODO: Time.

	for i := 0; i < len(msg); i++ {
		ret[i+4] = msg[i]
	}

	sendGDL90(prepareMessage(ret), true)
}

func blinkStatusLED() {
	timer := time.NewTicker(100 * time.Millisecond)
	ledON := false
	for {
		<-timer.C
		if ledON {
			ioutil.WriteFile("/sys/class/leds/led0/brightness", []byte("0\n"), 0644)
		} else {
			ioutil.WriteFile("/sys/class/leds/led0/brightness", []byte("1\n"), 0644)
		}
		ledON = !ledON
	}
}

func heartBeatSender() {
	timer := time.NewTicker(1 * time.Second)
	timerMessageStats := time.NewTicker(2 * time.Second)
	ledBlinking := false
	for {
		select {
		case <-timer.C:
			// Green LED - always on during normal operation.
			//  Blinking when there is a critical system error (and Stratux is still running).

			if len(globalStatus.Errors) == 0 { // Any system errors?
				if !globalStatus.NightMode { // LED is off by default (/boot/config.txt.)
					// Turn on green ACT LED on the Pi.
					ioutil.WriteFile("/sys/class/leds/led0/brightness", []byte("1\n"), 0644)
				}
			} else if !ledBlinking {
				// This assumes that system errors do not disappear until restart.
				go blinkStatusLED()
				ledBlinking = true
			}

			sendGDL90(makeHeartbeat(), false)
			sendGDL90(makeStratuxHeartbeat(), false)
			sendGDL90(makeStratuxStatus(), false)
			sendGDL90(makeFFIDMessage(), false)
			makeOwnshipReport()
			makeOwnshipGeometricAltitudeReport()

			// --- debug code: traffic demo ---
			// Uncomment and compile to display large number of artificial traffic targets
			/*
				numTargets := uint32(36)
				hexCode := uint32(0xFF0000)

				for i := uint32(0); i < numTargets; i++ {
					tail := fmt.Sprintf("DEMO%d", i)
					alt := float32((i*117%2000)*25 + 2000)
					hdg := int32((i * 149) % 360)
					spd := float64(50 + ((i*23)%13)*37)

					updateDemoTraffic(i|hexCode, tail, alt, spd, hdg)

				}
			*/

			// ---end traffic demo code ---
			sendTrafficUpdates()
			updateStatus()
		case <-timerMessageStats.C:
			// Save a bit of CPU by not pruning the message log every 1 second.
			updateMessageStats()
		}
	}
}

func updateMessageStats() {
	t := make([]msg, 0)
	m := len(MsgLog)
	UAT_messages_last_minute := uint(0)
	ES_messages_last_minute := uint(0)

	ADSBTowerMutex.Lock()
	defer ADSBTowerMutex.Unlock()

	// Clear out ADSBTowers stats.
	for t, tinf := range ADSBTowers {
		tinf.Messages_last_minute = 0
		tinf.Energy_last_minute = 0
		ADSBTowers[t] = tinf
	}

	for i := 0; i < m; i++ {
		if stratuxClock.Since(MsgLog[i].TimeReceived) < 1*time.Minute {
			t = append(t, MsgLog[i])
			if MsgLog[i].MessageClass == MSGCLASS_UAT {
				UAT_messages_last_minute++
				if len(MsgLog[i].ADSBTowerID) > 0 { // Update tower stats.
					tid := MsgLog[i].ADSBTowerID

					if _, ok := ADSBTowers[tid]; !ok { // First time we've seen the tower? Start tracking.
						var newTower ADSBTower
						newTower.Lat = MsgLog[i].uatMsg.Lat
						newTower.Lng = MsgLog[i].uatMsg.Lon
						newTower.Signal_strength_max = -999 // dBmax = 0, so this needs to initialize below scale ( << -48 dB)
						ADSBTowers[tid] = newTower
					}

					twr := ADSBTowers[tid]
					twr.Signal_strength_now = MsgLog[i].Signal_strength

					twr.Energy_last_minute += uint64((MsgLog[i].Signal_amplitude) * (MsgLog[i].Signal_amplitude))
					twr.Messages_last_minute++
					if MsgLog[i].Signal_strength > twr.Signal_strength_max { // Update alltime max signal strength.
						twr.Signal_strength_max = MsgLog[i].Signal_strength
					}
					ADSBTowers[tid] = twr
				}
			} else if MsgLog[i].MessageClass == MSGCLASS_ES {
				ES_messages_last_minute++
			}
		}
	}
	MsgLog = t
	globalStatus.UAT_messages_last_minute = UAT_messages_last_minute
	globalStatus.ES_messages_last_minute = ES_messages_last_minute

	// Update "max messages/min" counters.
	if globalStatus.UAT_messages_max < UAT_messages_last_minute {
		globalStatus.UAT_messages_max = UAT_messages_last_minute
	}
	if globalStatus.ES_messages_max < ES_messages_last_minute {
		globalStatus.ES_messages_max = ES_messages_last_minute
	}

	// Update average signal strength over last minute for all ADSB towers.
	for t, tinf := range ADSBTowers {
		if tinf.Messages_last_minute == 0 || tinf.Energy_last_minute == 0 {
			tinf.Signal_strength_last_minute = -999
		} else {
			tinf.Signal_strength_last_minute = 10 * (math.Log10(float64((tinf.Energy_last_minute / tinf.Messages_last_minute))) - 6)
		}
		ADSBTowers[t] = tinf
	}

}

func updateStatus() {
	if mySituation.GPSFixQuality == 2 {
		globalStatus.GPS_solution = "GPS + SBAS (WAAS)"
	} else if mySituation.GPSFixQuality == 1 {
		globalStatus.GPS_solution = "3D GPS"
	} else if mySituation.GPSFixQuality == 6 {
		globalStatus.GPS_solution = "Dead Reckoning"
	} else if mySituation.GPSFixQuality == 0 {
		globalStatus.GPS_solution = "No Fix"
	} else {
		globalStatus.GPS_solution = "Unknown"
	}

	if !(globalStatus.GPS_connected) || !(isGPSConnected()) { // isGPSConnected looks for valid NMEA messages. GPS_connected is set by gpsSerialReader and will immediately fail on disconnected USB devices, or in a few seconds after "blocked" comms on ttyAMA0.

		mySituation.muSatellite.Lock()
		Satellites = make(map[string]SatelliteInfo)
		mySituation.muSatellite.Unlock()

		mySituation.GPSSatellites = 0
		mySituation.GPSSatellitesSeen = 0
		mySituation.GPSSatellitesTracked = 0
		mySituation.GPSFixQuality = 0
		globalStatus.GPS_solution = "Disconnected"
		globalStatus.GPS_connected = false
	}

	globalStatus.GPS_satellites_locked = mySituation.GPSSatellites
	globalStatus.GPS_satellites_seen = mySituation.GPSSatellitesSeen
	globalStatus.GPS_satellites_tracked = mySituation.GPSSatellitesTracked
	globalStatus.GPS_position_accuracy = mySituation.GPSHorizontalAccuracy

	// Update Uptime value
	globalStatus.Uptime = int64(stratuxClock.Milliseconds)
	globalStatus.UptimeClock = stratuxClock.Time

	usage = du.NewDiskUsage("/")
	globalStatus.DiskBytesFree = usage.Free()
	fileInfo, err := logFileHandle.Stat()
	if err == nil {
		globalStatus.Logfile_Size = fileInfo.Size()
	}

	var ahrsLogSize int64
	ahrsLogFiles, _ := ioutil.ReadDir("/var/log")
	for _, f := range ahrsLogFiles {
		if v, _ := filepath.Match("sensors_*.csv", f.Name()); v {
			ahrsLogSize += f.Size()
		}
	}
	globalStatus.AHRS_LogFiles_Size = ahrsLogSize
}

type WeatherMessage struct {
	Type              string
	Location          string
	Time              string
	Data              string
	LocaltimeReceived time.Time
}

// Send update to connected websockets.
func registerADSBTextMessageReceived(msg string, uatMsg *uatparse.UATMsg) {
	x := strings.Split(msg, " ")
	if len(x) < 5 {
		return
	}

	var wm WeatherMessage

	if (x[0] == "METAR") || (x[0] == "SPECI") {
		globalStatus.UAT_METAR_total++
	}
	if (x[0] == "TAF") || (x[0] == "TAF.AMD") {
		globalStatus.UAT_TAF_total++
	}
	if x[0] == "WINDS" {
		globalStatus.UAT_TAF_total++
	}
	if x[0] == "PIREP" {
		globalStatus.UAT_PIREP_total++
	}
	wm.Type = x[0]
	wm.Location = x[1]
	wm.Time = x[2]
	wm.Data = strings.Join(x[3:], " ")
	wm.LocaltimeReceived = stratuxClock.Time

	// Send to weatherUpdate channel for any connected clients.
	weatherUpdate.SendJSON(wm)
}

func UpdateUATStats(ProductID uint32) {
	switch ProductID {
	case 0, 20:
		globalStatus.UAT_METAR_total++
	case 1, 21:
		globalStatus.UAT_TAF_total++
	case 51, 52, 53, 54, 55, 56, 57, 58, 59, 60, 61, 62, 63, 64, 81, 82, 83:
		globalStatus.UAT_NEXRAD_total++
	// AIRMET and SIGMETS
	case 2, 3, 4, 6, 11, 12, 22, 23, 24, 26, 254:
		globalStatus.UAT_SIGMET_total++
	case 5, 25:
		globalStatus.UAT_PIREP_total++
	case 8:
		globalStatus.UAT_NOTAM_total++
	case 413:
		// Do nothing in the case since text is recorded elsewhere
		return
	default:
		globalStatus.UAT_OTHER_total++
	}
}

func parseInput(buf string) ([]byte, uint16) {
	//FIXME: We're ignoring all invalid format UAT messages (not sending to datalog).
	x := strings.Split(buf, ";") // Discard everything after the first ';'.
	s := x[0]
	if len(s) == 0 {
		return nil, 0
	}
	msgtype := uint16(0)
	isUplink := false

	if s[0] == '+' {
		isUplink = true
	}

	var thisSignalStrength int

	if /*isUplink &&*/ len(x) >= 3 {
		// See if we can parse out the signal strength.
		ss := x[2]
		//log.Printf("x[2] = %s\n",ss)
		if strings.HasPrefix(ss, "ss=") {
			ssStr := ss[3:]
			if ssInt, err := strconv.Atoi(ssStr); err == nil {
				thisSignalStrength = ssInt
				if isUplink && (ssInt > maxSignalStrength) { // only look at uplinks; ignore ADS-B and TIS-B/ADS-R messages
					maxSignalStrength = ssInt
				}
			} else {
				//log.Printf("Error was %s\n",err.Error())
			}
		}
	}

	if s[0] == '-' {
		parseDownlinkReport(s, int(thisSignalStrength))
	}

	s = s[1:]
	msglen := len(s) / 2

	if len(s)%2 != 0 { // Bad format.
		return nil, 0
	}

	if isUplink && msglen == UPLINK_FRAME_DATA_BYTES {
		msgtype = MSGTYPE_UPLINK
	} else if msglen == 48 {
		// With Reed Solomon appended
		msgtype = MSGTYPE_LONG_REPORT
	} else if msglen == 34 {
		msgtype = MSGTYPE_LONG_REPORT
	} else if msglen == 18 {
		msgtype = MSGTYPE_BASIC_REPORT
	} else {
		msgtype = 0
	}

	if msgtype == 0 {
		log.Printf("UNKNOWN MESSAGE TYPE: %s - msglen=%d\n", s, msglen)
	}

	// Now, begin converting the string into a byte array.
	frame := make([]byte, UPLINK_FRAME_DATA_BYTES)
	hex.Decode(frame, []byte(s))

	var thisMsg msg
	thisMsg.MessageClass = MSGCLASS_UAT
	thisMsg.TimeReceived = stratuxClock.Time
	thisMsg.Data = buf
	thisMsg.Signal_amplitude = thisSignalStrength
	if thisSignalStrength > 0 {
		thisMsg.Signal_strength = 20 * math.Log10((float64(thisSignalStrength))/1000)
	} else {
		thisMsg.Signal_strength = -999
	}
	thisMsg.Products = make([]uint32, 0)
	if msgtype == MSGTYPE_UPLINK {
		// Parse the UAT message.
		uatMsg, err := uatparse.New(buf)
		if err == nil {
			uatMsg.DecodeUplink()
			towerid := fmt.Sprintf("(%f,%f)", uatMsg.Lat, uatMsg.Lon)
			thisMsg.ADSBTowerID = towerid
			// Get all of the "product ids".
			for _, f := range uatMsg.Frames {
				thisMsg.Products = append(thisMsg.Products, f.Product_id)
				UpdateUATStats(f.Product_id)
				weatherRawUpdate.SendJSON(f)
			}
			// Get all of the text reports.
			textReports, _ := uatMsg.GetTextReports()
			for _, r := range textReports {
				registerADSBTextMessageReceived(r, uatMsg)
			}
			thisMsg.uatMsg = uatMsg
		}
	}

	MsgLog = append(MsgLog, thisMsg)
	logMsg(thisMsg)

	return frame, msgtype
}

func getProductNameFromId(product_id int) string {
	name, present := product_name_map[product_id]
	if present {
		return name
	}

	if product_id == 600 || (product_id >= 2000 && product_id <= 2005) {
		return "Custom/Test"
	}

	return fmt.Sprintf("Unknown (%d)", product_id)
}

type settings struct {
	UAT_Enabled          bool
	ES_Enabled           bool
	FLARM_Enabled        bool
	Ping_Enabled         bool
	GPS_Enabled          bool
	BMP_Sensor_Enabled   bool
	IMU_Sensor_Enabled   bool
	NetworkOutputs       []networkConnection
	SerialOutputs        map[string]serialConnection
	DisplayTrafficSource bool
	DEBUG                bool
	ReplayLog            bool
	AHRSLog              bool
	IMUMapping           [2]int     // Map from aircraft axis to sensor axis: accelerometer
	SensorQuaternion     [4]float64 // Quaternion mapping from sensor frame to aircraft frame
	C, D                 [3]float64 // IMU Accel, Gyro zero bias
	PPM                  int
	OwnshipModeS         string
	WatchList            string
	DeveloperMode        bool
	GLimits              string
	StaticIps            []string
<<<<<<< HEAD
	GDL90MSLAlt_Enabled  bool
=======
	WiFiSSID             string
	WiFiChannel          int
	WiFiSecurityEnabled  bool
	WiFiPassphrase       string
>>>>>>> 8f4a52d7
}

type status struct {
	Version                                    string
	Build                                      string
	HardwareBuild                              string
	Devices                                    uint32
	Connected_Users                            uint
	DiskBytesFree                              uint64
	UAT_messages_last_minute                   uint
	UAT_messages_max                           uint
	ES_messages_last_minute                    uint
	ES_messages_max                            uint
	UAT_traffic_targets_tracking               uint16
	ES_traffic_targets_tracking                uint16
	Ping_connected                             bool
	UATRadio_connected                         bool
	GPS_satellites_locked                      uint16
	GPS_satellites_seen                        uint16
	GPS_satellites_tracked                     uint16
	GPS_position_accuracy                      float32
	GPS_connected                              bool
	GPS_solution                               string
	GPS_detected_type                          uint
	Uptime                                     int64
	UptimeClock                                time.Time
	CPUTemp                                    float32
	CPUTempMin                                 float32
	CPUTempMax                                 float32
	NetworkDataMessagesSent                    uint64
	NetworkDataMessagesSentNonqueueable        uint64
	NetworkDataBytesSent                       uint64
	NetworkDataBytesSentNonqueueable           uint64
	NetworkDataMessagesSentLastSec             uint64
	NetworkDataMessagesSentNonqueueableLastSec uint64
	NetworkDataBytesSentLastSec                uint64
	NetworkDataBytesSentNonqueueableLastSec    uint64
	UAT_METAR_total                            uint32
	UAT_TAF_total                              uint32
	UAT_NEXRAD_total                           uint32
	UAT_SIGMET_total                           uint32
	UAT_PIREP_total                            uint32
	UAT_NOTAM_total                            uint32
	UAT_OTHER_total                            uint32
	Errors                                     []string
	Logfile_Size                               int64
	AHRS_LogFiles_Size                         int64
	BMPConnected                               bool
	IMUConnected                               bool
	NightMode                                  bool // For turning off LEDs.
}

var globalSettings settings
var globalStatus status

func defaultSettings() {
	globalSettings.UAT_Enabled = true
	globalSettings.ES_Enabled = true
	globalSettings.FLARM_Enabled = false
	globalSettings.GPS_Enabled = true
	globalSettings.IMU_Sensor_Enabled = true
	globalSettings.BMP_Sensor_Enabled = true
	//FIXME: Need to change format below.
	globalSettings.NetworkOutputs = []networkConnection{
		{Conn: nil, Ip: "", Port: 4000, Capability: NETWORK_GDL90_STANDARD | NETWORK_AHRS_GDL90},
		//		{Conn: nil, Ip: "", Port: 49002, Capability: NETWORK_AHRS_FFSIM},
	}
	globalSettings.DEBUG = false
	globalSettings.DisplayTrafficSource = false
	globalSettings.ReplayLog = false //TODO: 'true' for debug builds.
	globalSettings.AHRSLog = false
	globalSettings.IMUMapping = [2]int{-1, 0}
	globalSettings.OwnshipModeS = "F00000"
	globalSettings.DeveloperMode = false
	globalSettings.StaticIps = make([]string, 0)
	globalSettings.GDL90MSLAlt_Enabled = true
}

func readSettings() {
	fd, err := os.Open(configLocation)
	if err != nil {
		log.Printf("can't read settings %s: %s\n", configLocation, err.Error())
		defaultSettings()
		return
	}
	defer fd.Close()
	buf := make([]byte, 1024)
	count, err := fd.Read(buf)
	if err != nil {
		log.Printf("can't read settings %s: %s\n", configLocation, err.Error())
		defaultSettings()
		return
	}
	var newSettings settings
	err = json.Unmarshal(buf[0:count], &newSettings)
	if err != nil {
		log.Printf("can't read settings %s: %s\n", configLocation, err.Error())
		defaultSettings()
		return
	}
	globalSettings = newSettings
	log.Printf("read in settings.\n")
	readWiFiUserSettings()
}

func addSystemError(err error) {
	globalStatus.Errors = append(globalStatus.Errors, err.Error())
}

var systemErrsMutex *sync.Mutex
var systemErrs map[string]string

func addSingleSystemErrorf(ident string, format string, a ...interface{}) {
	systemErrsMutex.Lock()
	if _, ok := systemErrs[ident]; !ok {
		// Error hasn't been thrown yet.
		systemErrs[ident] = fmt.Sprintf(format, a...)
		globalStatus.Errors = append(globalStatus.Errors, systemErrs[ident])
		log.Printf("Added critical system error: %s\n", systemErrs[ident])
	}
	// Do nothing on this call if the error has already been thrown.
	systemErrsMutex.Unlock()
}

func saveSettings() {
	fd, err := os.OpenFile(configLocation, os.O_CREATE|os.O_WRONLY|os.O_TRUNC, os.FileMode(0644))
	if err != nil {
		addSingleSystemErrorf("save-settings", "can't save settings %s: %s", configLocation, err.Error())
		return
	}
	defer fd.Close()
	jsonSettings, _ := json.Marshal(&globalSettings)
	fd.Write(jsonSettings)
	log.Printf("wrote settings.\n")
}

func readWiFiUserSettings() {
	fd, err := os.Open(wifiConfigLocation)
	if err != nil {
		log.Printf("can't read wifi settings %s: %s\n", wifiConfigLocation, err.Error())
		return
	}
	defer fd.Close()

	// Default values
	globalSettings.WiFiSSID = "stratux"
	globalSettings.WiFiChannel = 8
	globalSettings.WiFiSecurityEnabled = false

	scanner := bufio.NewScanner(fd)
	var line []string
	for scanner.Scan() {
		line = strings.SplitN(scanner.Text(), "=", 2)
		switch line[0] {
		case "ssid":
			globalSettings.WiFiSSID = line[1]
		case "channel":
			globalSettings.WiFiChannel, _ = strconv.Atoi(line[1])
		case "wpa_passphrase":
			globalSettings.WiFiPassphrase = line[1]
			globalSettings.WiFiSecurityEnabled = true
		default:
		}
	}
	return
}

func saveWiFiUserSettings() {
	fd, err := os.OpenFile(wifiConfigLocation, os.O_CREATE|os.O_WRONLY|os.O_TRUNC, os.FileMode(0644))
	if err != nil {
		err_ret := fmt.Errorf("can't save settings %s: %s", wifiConfigLocation, err.Error())
		addSystemError(err_ret)
		log.Printf("%s\n", err_ret.Error())
		return
	}
	defer fd.Close()

	writer := bufio.NewWriter(fd)
	fmt.Fprintf(writer, "ssid=%s\n", globalSettings.WiFiSSID)
	fmt.Fprintf(writer, "channel=%d\n", globalSettings.WiFiChannel)
	fmt.Fprint(writer, "\n")
	if globalSettings.WiFiSecurityEnabled {
		fmt.Fprint(writer, "auth_algs=1\nwpa=3\nwpa_key_mgmt=WPA-PSK\nwpa_pairwise=TKIP\nrsn_pairwise=CCMP\n")
		fmt.Fprintf(writer, "wpa_passphrase=%s\n", globalSettings.WiFiPassphrase)
	}
	writer.Flush()
}

func openReplay(fn string, compressed bool) (WriteCloser, error) {
	fp, err := os.OpenFile(fn, os.O_CREATE|os.O_WRONLY|os.O_APPEND, 0666)

	if err != nil {
		log.Printf("Failed to open log file '%s': %s\n", fn, err.Error())
		return nil, err
	}

	var ret WriteCloser
	if compressed {
		ret = gzip.NewWriter(fp) //FIXME: Close() on the gzip.Writer will not close the underlying file.
	} else {
		ret = fp
	}

	timeFmt := "Mon Jan 2 15:04:05 -0700 MST 2006"
	s := fmt.Sprintf("START,%s,%s\n", timeStarted.Format(timeFmt), time.Now().Format(timeFmt)) // Start time marker.

	ret.Write([]byte(s))
	return ret, err
}

/*
	fsWriteTest().
	 Makes a temporary file in 'dir', checks for error. Deletes the file.
*/

func fsWriteTest(dir string) error {
	fn := dir + "/.write_test"
	err := ioutil.WriteFile(fn, []byte("test\n"), 0644)
	if err != nil {
		return err
	}
	err = os.Remove(fn)
	return err
}

func printStats() {
	statTimer := time.NewTicker(30 * time.Second)
	for {
		<-statTimer.C
		var memstats runtime.MemStats
		runtime.ReadMemStats(&memstats)
		log.Printf("stats [started: %s]\n", humanize.RelTime(time.Time{}, stratuxClock.Time, "ago", "from now"))
		log.Printf(" - Disk bytes used = %s (%.1f %%), Disk bytes free = %s (%.1f %%)\n", humanize.Bytes(usage.Used()), 100*usage.Usage(), humanize.Bytes(usage.Free()), 100*(1-usage.Usage()))
		log.Printf(" - CPUTemp=%.02f [%.02f - %.02f] deg C, MemStats.Alloc=%s, MemStats.Sys=%s, totalNetworkMessagesSent=%s\n", globalStatus.CPUTemp, globalStatus.CPUTempMin, globalStatus.CPUTempMax, humanize.Bytes(uint64(memstats.Alloc)), humanize.Bytes(uint64(memstats.Sys)), humanize.Comma(int64(totalNetworkMessagesSent)))
		log.Printf(" - UAT/min %s/%s [maxSS=%.02f%%], ES/min %s/%s, Total traffic targets tracked=%s", humanize.Comma(int64(globalStatus.UAT_messages_last_minute)), humanize.Comma(int64(globalStatus.UAT_messages_max)), float64(maxSignalStrength)/10.0, humanize.Comma(int64(globalStatus.ES_messages_last_minute)), humanize.Comma(int64(globalStatus.ES_messages_max)), humanize.Comma(int64(len(seenTraffic))))
		log.Printf(" - Network data messages sent: %d total, %d nonqueueable.  Network data bytes sent: %d total, %d nonqueueable.\n", globalStatus.NetworkDataMessagesSent, globalStatus.NetworkDataMessagesSentNonqueueable, globalStatus.NetworkDataBytesSent, globalStatus.NetworkDataBytesSentNonqueueable)
		if globalSettings.GPS_Enabled {
			log.Printf(" - Last GPS fix: %s, GPS solution type: %d using %d satellites (%d/%d seen/tracked), NACp: %d, est accuracy %.02f m\n", stratuxClock.HumanizeTime(mySituation.GPSLastFixLocalTime), mySituation.GPSFixQuality, mySituation.GPSSatellites, mySituation.GPSSatellitesSeen, mySituation.GPSSatellitesTracked, mySituation.GPSNACp, mySituation.GPSHorizontalAccuracy)
			log.Printf(" - GPS vertical velocity: %.02f ft/sec; GPS vertical accuracy: %v m\n", mySituation.GPSVerticalSpeed, mySituation.GPSVerticalAccuracy)
		}
		sensorsOutput := make([]string, 0)
		if globalSettings.IMU_Sensor_Enabled {
			sensorsOutput = append(sensorsOutput, fmt.Sprintf("Last IMU read: %s", stratuxClock.HumanizeTime(mySituation.AHRSLastAttitudeTime)))
		}
		if globalSettings.BMP_Sensor_Enabled {
			sensorsOutput = append(sensorsOutput, fmt.Sprintf("Last BMP read: %s", stratuxClock.HumanizeTime(mySituation.BaroLastMeasurementTime)))
		}
		if len(sensorsOutput) > 0 {
			log.Printf("- " + strings.Join(sensorsOutput, ", ") + "\n")
		}
		// Check if we're using more than 95% of the free space. If so, throw a warning (only once).
		if usage.Usage() > 0.95 {
			addSingleSystemErrorf("disk-space", "Disk bytes used = %s (%.1f %%), Disk bytes free = %s (%.1f %%)", humanize.Bytes(usage.Used()), 100*usage.Usage(), humanize.Bytes(usage.Free()), 100*(1-usage.Usage()))
		}
		logStatus()
	}
}

var uatReplayDone bool

func uatReplay(f ReadCloser, replaySpeed uint64) {
	defer f.Close()
	rdr := bufio.NewReader(f)
	curTick := int64(0)
	for {
		buf, err := rdr.ReadString('\n')
		if err != nil {
			break
		}
		linesplit := strings.Split(buf, ",")
		if len(linesplit) < 2 { // Blank line or invalid.
			continue
		}
		if linesplit[0] == "START" { // Reset ticker, new start.
			curTick = 0
		} else { // If it's not "START", then it's a tick count.
			i, err := strconv.ParseInt(linesplit[0], 10, 64)
			if err != nil {
				log.Printf("invalid tick: '%s'\n", linesplit[0])
				continue
			}
			thisWait := (i - curTick) / int64(replaySpeed)

			if thisWait >= 120000000000 { // More than 2 minutes wait, skip ahead.
				log.Printf("UAT skipahead - %d seconds.\n", thisWait/1000000000)
			} else {
				time.Sleep(time.Duration(thisWait) * time.Nanosecond) // Just in case the units change.
			}

			p := strings.Trim(linesplit[1], " ;\r\n")
			buf := fmt.Sprintf("%s;\n", p)
			o, msgtype := parseInput(buf)
			if o != nil && msgtype != 0 {
				relayMessage(msgtype, o)
			}
			curTick = i
		}
	}
	uatReplayDone = true
}

func openReplayFile(fn string) ReadCloser {
	fp, err := os.Open(fn)
	if err != nil {
		log.Printf("error opening '%s': %s\n", fn, err.Error())
		os.Exit(1)
		return nil
	}

	var ret ReadCloser
	if strings.HasSuffix(fn, ".gz") { // Open as a compressed replay log, depending on the suffix.
		ret, err = gzip.NewReader(fp)
		if err != nil {
			log.Printf("error opening compressed log '%s': %s\n", fn, err.Error())
			os.Exit(1)
			return nil
		}
	} else {
		ret = fp
	}

	return ret
}

var stratuxClock *monotonic
var sigs = make(chan os.Signal, 1) // Signal catch channel (shutdown).

// Graceful shutdown. Do everything except for kill the process.
func gracefulShutdown() {
	// Shut down SDRs.
	sdrKill()
	pingKill()

	// Shut down data logging.
	if dataLogStarted {
		closeDataLog()
	}

	pprof.StopCPUProfile()

	//TODO: Any other graceful shutdown functions.

	// Turn off green ACT LED on the Pi.
	ioutil.WriteFile("/sys/class/leds/led0/brightness", []byte("0\n"), 0644)
}

// Close log file handle, open new one.
func handleSIGHUP() {
	logFileHandle.Close()
	fp, err := os.OpenFile(debugLogf, os.O_CREATE|os.O_WRONLY|os.O_APPEND, 0666)
	if err != nil {
		addSingleSystemErrorf(debugLogf, "Failed to open '%s': %s", debugLogf, err.Error())
	} else {
		// Keep the logfile handle for later use
		logFileHandle = fp
		mfp := io.MultiWriter(fp, os.Stdout)
		log.SetOutput(mfp)
	}
	log.Printf("signal caught: SIGHUP, handled.\n")
}

func signalWatcher() {
	for {
		sig := <-sigs
		if sig == syscall.SIGHUP {
			handleSIGHUP()
		} else {
			log.Printf("signal caught: %s - shutting down.\n", sig.String())
			gracefulShutdown()
			os.Exit(1)
		}
	}
}

func clearDebugLogFile() {
	if logFileHandle != nil {
		_, err := logFileHandle.Seek(0, 0)
		if err != nil {
			log.Printf("Could not seek to the beginning of the logfile\n")
			return
		} else {
			err2 := logFileHandle.Truncate(0)
			if err2 != nil {
				log.Printf("Could not truncate the logfile\n")
				return
			}
			log.Printf("Logfile truncated\n")
		}
	}
}

func main() {
	// Catch signals for graceful shutdown.
	signal.Notify(sigs, syscall.SIGINT, syscall.SIGTERM, syscall.SIGHUP)
	go signalWatcher()

	stratuxClock = NewMonotonic() // Start our "stratux clock".

	// Set up mySituation, do it here so logging JSON doesn't panic
	mySituation.muGPS = &sync.Mutex{}
	mySituation.muGPSPerformance = &sync.Mutex{}
	mySituation.muAttitude = &sync.Mutex{}
	mySituation.muBaro = &sync.Mutex{}
	mySituation.muSatellite = &sync.Mutex{}

	// Set up system error tracking.
	systemErrsMutex = &sync.Mutex{}
	systemErrs = make(map[string]string)

	// Set up status.
	globalStatus.Version = stratuxVersion
	globalStatus.Build = stratuxBuild
	globalStatus.Errors = make([]string, 0)
	//FlightBox: detect via presence of /etc/FlightBox file.
	if _, err := os.Stat("/etc/FlightBox"); !os.IsNotExist(err) {
		globalStatus.HardwareBuild = "FlightBox"
		logDirf = logDir_FB
	} else { // if not using the FlightBox config, use "normal" log file locations
		logDirf = logDir
	}
	//Merlin: detect presence of /etc/Merlin file.
	if _, err := os.Stat("/etc/Merlin"); !os.IsNotExist(err) {
		globalStatus.HardwareBuild = "Merlin"
	}
	debugLogf = filepath.Join(logDirf, debugLogFile)
	dataLogFilef = filepath.Join(logDirf, dataLogFile)
	//FIXME: All of this should be removed by 08/01/2016.
	// Check if Raspbian version is <8.0. Throw a warning if so.
	vt, err := ioutil.ReadFile("/etc/debian_version")
	if err == nil {
		vtS := strings.Trim(string(vt), "\n")
		vtF, err := strconv.ParseFloat(vtS, 32)
		if err == nil {
			if vtF < 8.0 {
				if globalStatus.HardwareBuild == "FlightBox" {
					addSingleSystemErrorf("deprecated-image", "You are running an old Stratux image that can't be updated fully and is now deprecated. Visit https://www.openflightsolutions.com/flightbox/image-update-required for further information.")
				} else {
					addSingleSystemErrorf("deprecated-image", "You are running an old Stratux image that can't be updated fully and is now deprecated. Visit http://stratux.me/ to update using the latest release image.")
				}
			} else {
				// Running Jessie or better. Remove some old init.d files.
				//  This made its way in here because /etc/init.d/stratux invokes the update script, which can't delete the init.d file.
				os.Remove("/etc/init.d/stratux")
				os.Remove("/etc/rc2.d/S01stratux")
				os.Remove("/etc/rc6.d/K01stratux")
			}
		}
	}

	//	replayESFilename := flag.String("eslog", "none", "ES Log filename")
	replayUATFilename := flag.String("uatlog", "none", "UAT Log filename")
	replayFlag := flag.Bool("replay", false, "Replay file flag")
	replaySpeed := flag.Int("speed", 1, "Replay speed multiplier")
	stdinFlag := flag.Bool("uatin", false, "Process UAT messages piped to stdin")

	cpuprofile := flag.String("cpuprofile", "", "write cpu profile to file")

	flag.Parse()

	timeStarted = time.Now()
	runtime.GOMAXPROCS(runtime.NumCPU()) // redundant with Go v1.5+ compiler

	// Start CPU profile, if requested.
	if *cpuprofile != "" {
		f, err := os.Create(*cpuprofile)
		if err != nil {
			log.Fatal(err)
		}
		log.Printf("Writing CPU profile to: %s\n", *cpuprofile)
		pprof.StartCPUProfile(f)
	}

	// Duplicate log.* output to debugLog.
	fp, err := os.OpenFile(debugLogf, os.O_CREATE|os.O_WRONLY|os.O_APPEND, 0666)
	if err != nil {
		addSingleSystemErrorf(debugLogf, "Failed to open '%s': %s", debugLogf, err.Error())
	} else {
		defer fp.Close()
		// Keep the logfile handle for later use
		logFileHandle = fp
		mfp := io.MultiWriter(fp, os.Stdout)
		log.SetOutput(mfp)
	}

	log.Printf("Stratux %s (%s) starting.\n", stratuxVersion, stratuxBuild)

	ADSBTowers = make(map[string]ADSBTower)
	ADSBTowerMutex = &sync.Mutex{}
	MsgLog = make([]msg, 0)

	// Start the management interface.
	go managementInterface()

	crcInit() // Initialize CRC16 table.

	sdrInit()
	pingInit()
	initTraffic()

	// Read settings.
	readSettings()

	// Disable replay logs when replaying - so that messages replay data isn't copied into the logs.
	// Override after reading in the settings.
	if *replayFlag == true {
		log.Printf("Replay file %s\n", *replayUATFilename)
		globalSettings.ReplayLog = false
	}

	if globalSettings.DeveloperMode == true {
		log.Printf("Developer mode set\n")
	}

	//FIXME: Only do this if data logging is enabled.
	initDataLog()

	// Start the AHRS sensor monitoring.
	initI2CSensors()

	// Start the GPS external sensor monitoring.
	initGPS()

	// Start the heartbeat message loop in the background, once per second.
	go heartBeatSender()

	// Initialize the (out) network handler.
	initNetwork()

	// Start printing stats periodically to the logfiles.
	go printStats()

	// Monitor RPi CPU temp.
	globalStatus.CPUTempMin = invalidCpuTemp
	globalStatus.CPUTempMax = invalidCpuTemp
	go cpuTempMonitor(func(cpuTemp float32) {
		globalStatus.CPUTemp = cpuTemp
		if isCPUTempValid(cpuTemp) && ((cpuTemp < globalStatus.CPUTempMin) || !isCPUTempValid(globalStatus.CPUTempMin)) {
			globalStatus.CPUTempMin = cpuTemp
		}
		if isCPUTempValid(cpuTemp) && ((cpuTemp > globalStatus.CPUTempMax) || !isCPUTempValid(globalStatus.CPUTempMax)) {
			globalStatus.CPUTempMax = cpuTemp
		}
	})

	// Start reading from serial UAT radio.
	initUATRadioSerial()

	reader := bufio.NewReader(os.Stdin)

	if *replayFlag == true {
		fp := openReplayFile(*replayUATFilename)

		playSpeed := uint64(*replaySpeed)
		log.Printf("Replay speed: %dx\n", playSpeed)
		go uatReplay(fp, playSpeed)

		for {
			time.Sleep(1 * time.Second)
			if uatReplayDone {
				//&& esDone {
				return
			}
		}

	} else if *stdinFlag == true {
		for {
			buf, err := reader.ReadString('\n')
			if err != nil {
				log.Printf("lost stdin.\n")
				break
			}
			o, msgtype := parseInput(buf)
			if o != nil && msgtype != 0 {
				relayMessage(msgtype, o)
			}
		}
	} else {
		// wait indefinitely
		select {}
	}
}<|MERGE_RESOLUTION|>--- conflicted
+++ resolved
@@ -1127,14 +1127,11 @@
 	DeveloperMode        bool
 	GLimits              string
 	StaticIps            []string
-<<<<<<< HEAD
-	GDL90MSLAlt_Enabled  bool
-=======
 	WiFiSSID             string
 	WiFiChannel          int
 	WiFiSecurityEnabled  bool
 	WiFiPassphrase       string
->>>>>>> 8f4a52d7
+	GDL90MSLAlt_Enabled  bool
 }
 
 type status struct {
