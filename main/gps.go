/*
	Copyright (c) 2015-2016 Christopher Young
	Distributable under the terms of The "BSD New"" License
	that can be found in the LICENSE file, herein included
	as part of this header.

	gps.go: GPS functions, GPS init, AHRS status messages, other external sensor monitoring.
*/

package main

import (
	"fmt"
	"log"
	"math"
	"strconv"
	"strings"
	"sync"
	"time"

	"bufio"

	"github.com/tarm/serial"

	"os"
	"os/exec"
)

const (
	SAT_TYPE_UNKNOWN = 0  // default type
	SAT_TYPE_GPS     = 1  // GPxxx; NMEA IDs 1-32
	SAT_TYPE_GLONASS = 2  // GLxxx; NMEA IDs 65-88
	SAT_TYPE_GALILEO = 3  // GAxxx; NMEA IDs unknown
	SAT_TYPE_BEIDOU  = 4  // GBxxx; NMEA IDs 201-235
	SAT_TYPE_SBAS    = 10 // NMEA IDs 33-54
)

type SatelliteInfo struct {
	SatelliteNMEA    uint8     // NMEA ID of the satellite. 1-32 is GPS, 33-54 is SBAS, 65-88 is Glonass.
	SatelliteID      string    // Formatted code indicating source and PRN code. e.g. S138==WAAS satellite 138, G2==GPS satellites 2
	Elevation        int16     // Angle above local horizon, -xx to +90
	Azimuth          int16     // Bearing (degrees true), 0-359
	Signal           int8      // Signal strength, 0 - 99; -99 indicates no reception
	Type             uint8     // Type of satellite (GPS, GLONASS, Galileo, SBAS)
	TimeLastSolution time.Time // Time (system ticker) a solution was last calculated using this satellite
	TimeLastSeen     time.Time // Time (system ticker) a signal was last received from this satellite
	TimeLastTracked  time.Time // Time (system ticker) this satellite was tracked (almanac data)
	InSolution       bool      // True if satellite is used in the position solution (reported by GSA message or PUBX,03)
}

type SituationData struct {
	// From GPS.
<<<<<<< HEAD
	muGPS                       *sync.Mutex
	muGPSPerformance            *sync.Mutex
	muSatellite                 *sync.Mutex
	GPSLastFixSinceMidnightUTC  float32
	GPSLatitude                 float32
	GPSLongitude                float32
	GPSFixQuality               uint8
	GPSHeightAboveEllipsoid     float32   // GPS height above WGS84 ellipsoid, ft. This is specified by the GDL90 protocol, but most EFBs use MSL altitude instead. HAE is about 70-100 ft below GPS MSL altitude over most of the US.
	GPSGeoidSep                 float32   // geoid separation, ft, MSL minus HAE (used in altitude calculation)
	GPSSatellites               uint16    // satellites used in solution
	GPSSatellitesTracked        uint16    // satellites tracked (almanac data received)
	GPSSatellitesSeen           uint16    // satellites seen (signal received)
	GPSHorizontalAccuracy       float32   // 95% confidence for horizontal position, meters.
	GPSNACp                     uint8     // NACp categories are defined in AC 20-165A
	GPSAltitudeMSL              float32   // Feet MSL
	GPSVerticalAccuracy         float32   // 95% confidence for vertical position, meters
	GPSVerticalSpeed            float32   // GPS vertical velocity, feet per second
	GPSLastFixLocalTime         time.Time
	GPSTrueCourse               float32
	GPSTurnRate                 float64   // calculated GPS rate of turn, degrees per second
	GPSGroundSpeed              float64
	GPSLastGroundTrackTime      time.Time
	GPSTime                     time.Time
	GPSLastGPSTimeStratuxTime   time.Time // stratuxClock time since last GPS time received.
	GPSLastValidNMEAMessageTime time.Time // time valid NMEA message last seen
	GPSLastValidNMEAMessage     string    // last NMEA message processed.

	// From pressure sensor.
	muBaro                  *sync.Mutex
	BaroTemperature         float64
	BaroPressureAltitude    float64
	BaroVerticalSpeed       float64
	BaroLastMeasurementTime time.Time
=======
	LastFixSinceMidnightUTC  float32
	Lat                      float32
	Lng                      float32
	Quality                  uint8
	HeightAboveEllipsoid     float32 // GPS height above WGS84 ellipsoid, ft. This is specified by the GDL90 protocol, but most EFBs use MSL altitude instead. HAE is about 70-100 ft below GPS MSL altitude over most of the US.
	GeoidSep                 float32 // geoid separation, ft, MSL minus HAE (used in altitude calculation)
	Satellites               uint16  // satellites used in solution
	SatellitesTracked        uint16  // satellites tracked (almanac data received)
	SatellitesSeen           uint16  // satellites seen (signal received)
	Accuracy                 float32 // 95% confidence for horizontal position, meters.
	NACp                     uint8   // NACp categories are defined in AC 20-165A
	Alt                      float32 // Feet MSL
	AccuracyVert             float32 // 95% confidence for vertical position, meters
	GPSVertVel               float32 // GPS vertical velocity, feet per second
	LastFixLocalTime         time.Time
	TrueCourse               float32
	GPSTurnRate              float64 // calculated GPS rate of turn, degrees per second
	GroundSpeed              uint16
	LastGroundTrackTime      time.Time
	GPSTime                  time.Time
	LastGPSTimeTime          time.Time // stratuxClock time since last GPS time received.
	LastValidNMEAMessageTime time.Time // time valid NMEA message last seen
	LastValidNMEAMessage     string    // last NMEA message processed.
	PositionSampleRate       float64   // calculated sample rate of GPS positions

	// From BMP180 pressure sensor.
	Temp              float64
	Pressure_alt      float64
	LastTempPressTime time.Time
>>>>>>> bcd62e7c

	// From AHRS source.
	muAttitude           *sync.Mutex
	AHRSPitch            float64
	AHRSRoll             float64
	AHRSGyroHeading      float64
	AHRSMagHeading       float64
	AHRSSlipSkid         float64
	AHRSTurnRate         float64
	AHRSGLoad            float64
	AHRSLastAttitudeTime time.Time
	AHRSStatus           uint8
}

/*
myGPSPerfStats used to track short-term position / velocity trends, used to feed dynamic AHRS model. Use floats for better resolution of calculated data.
*/
type gpsPerfStats struct {
	stratuxTime   uint64  // time since Stratux start, msec
	nmeaTime      float32 // timestamp from NMEA message
	msgType       string  // NMEA message type
	gsf           float32 // knots
	coursef       float32 // true course [degrees]
	alt           float32 // gps altitude, ft msl
	vv            float32 // vertical velocity, ft/sec
	gpsTurnRate   float64 // calculated turn rate, deg/sec. Right turn is positive.
	gpsPitch      float64 // estimated pitch angle, deg. Calculated from gps ground speed and VV. Equal to flight path angle.
	gpsRoll       float64 // estimated roll angle from turn rate and groundspeed, deg. Assumes airplane in coordinated turns.
	gpsLoadFactor float64 // estimated load factor from turn rate and groundspeed, "gee". Assumes airplane in coordinated turns.
}

var gpsPerf gpsPerfStats
var myGPSPerfStats []gpsPerfStats

var serialConfig *serial.Config
var serialPort *serial.Port

var readyToInitGPS bool //TODO: replace with channel control to terminate goroutine when complete

var Satellites map[string]SatelliteInfo

/*
u-blox5_Referenzmanual.pdf
Platform settings
Airborne <2g Recommended for typical airborne environment. No 2D position fixes supported.
p.91 - CFG-MSG
Navigation/Measurement Rate Settings
Header 0xB5 0x62
ID 0x06 0x08
0x0064 (100 ms)
0x0001
0x0001 (GPS time)
{0xB5, 0x62, 0x06, 0x08, 0x00, 0x64, 0x00, 0x01, 0x00, 0x01}
p.109 CFG-NAV5 (0x06 0x24)
Poll Navigation Engine Settings
*/

/*
	chksumUBX()
		returns the two-byte Fletcher algorithm checksum of byte array msg.
		This is used in configuration messages for the u-blox GPS. See p. 97 of the
		u-blox M8 Receiver Description.
*/

func chksumUBX(msg []byte) []byte {
	ret := make([]byte, 2)
	for i := 0; i < len(msg); i++ {
		ret[0] = ret[0] + msg[i]
		ret[1] = ret[1] + ret[0]
	}
	return ret
}

/*
	makeUBXCFG()
		creates a UBX-formatted package consisting of two sync characters,
		class, ID, payload length in bytes (2-byte little endian), payload, and checksum.
		See p. 95 of the u-blox M8 Receiver Description.
*/
func makeUBXCFG(class, id byte, msglen uint16, msg []byte) []byte {
	ret := make([]byte, 6)
	ret[0] = 0xB5
	ret[1] = 0x62
	ret[2] = class
	ret[3] = id
	ret[4] = byte(msglen & 0xFF)
	ret[5] = byte((msglen >> 8) & 0xFF)
	ret = append(ret, msg...)
	chk := chksumUBX(ret[2:])
	ret = append(ret, chk[0])
	ret = append(ret, chk[1])
	return ret
}

func makeNMEACmd(cmd string) []byte {
	chk_sum := byte(0)
	for i := range cmd {
		chk_sum = chk_sum ^ byte(cmd[i])
	}
	return []byte(fmt.Sprintf("$%s*%02x\x0d\x0a", cmd, chk_sum))
}

func initGPSSerial() bool {
	var device string
	baudrate := int(9600)
	isSirfIV := bool(false)
	globalStatus.GPS_detected_type = 0 // reset detected type on each initialization

	if _, err := os.Stat("/dev/ublox8"); err == nil { // u-blox 8 (RY83xAI over USB).
		device = "/dev/ublox8"
		globalStatus.GPS_detected_type = GPS_TYPE_UBX8
	} else if _, err := os.Stat("/dev/ublox7"); err == nil { // u-blox 7 (VK-172, VK-162 Rev 2, RY725AI over USB).
		device = "/dev/ublox7"
		globalStatus.GPS_detected_type = GPS_TYPE_UBX7
	} else if _, err := os.Stat("/dev/ublox6"); err == nil { // u-blox 6 (VK-162 Rev 1).
		device = "/dev/ublox6"
		globalStatus.GPS_detected_type = GPS_TYPE_UBX6
	} else if _, err := os.Stat("/dev/prolific0"); err == nil { // Assume it's a BU-353-S4 SIRF IV.
		//TODO: Check a "serialout" flag and/or deal with multiple prolific devices.
		isSirfIV = true
		baudrate = 4800
		device = "/dev/prolific0"
		globalStatus.GPS_detected_type = GPS_TYPE_PROLIFIC
	} else if _, err := os.Stat("/dev/ttyAMA0"); err == nil { // ttyAMA0 is PL011 UART (GPIO pins 8 and 10) on all RPi.
		device = "/dev/ttyAMA0"
		globalStatus.GPS_detected_type = GPS_TYPE_UART
	} else {
		log.Printf("No suitable device found.\n")
		return false
	}
	if globalSettings.DEBUG {
		log.Printf("Using %s for GPS\n", device)
	}

	// Open port at default baud for config.
	serialConfig = &serial.Config{Name: device, Baud: baudrate}
	p, err := serial.OpenPort(serialConfig)
	if err != nil {
		log.Printf("serial port err: %s\n", err.Error())
		return false
	}

	if isSirfIV {
		log.Printf("Using SiRFIV config.\n")
		// Enable 38400 baud.
		p.Write(makeNMEACmd("PSRF100,1,38400,8,1,0"))
		baudrate = 38400
		p.Close()

		time.Sleep(250 * time.Millisecond)
		// Re-open port at newly configured baud so we can configure 5Hz messages.
		serialConfig = &serial.Config{Name: device, Baud: baudrate}
		p, err = serial.OpenPort(serialConfig)

		// Enable 5Hz. (To switch back to 1Hz: $PSRF103,00,7,00,0*22)
		p.Write(makeNMEACmd("PSRF103,00,6,00,0"))

		// Enable GGA.
		p.Write(makeNMEACmd("PSRF103,00,00,01,01"))
		// Enable GSA.
		p.Write(makeNMEACmd("PSRF103,02,00,01,01"))
		// Enable RMC.
		p.Write(makeNMEACmd("PSRF103,04,00,01,01"))
		// Enable VTG.
		p.Write(makeNMEACmd("PSRF103,05,00,01,01"))
		// Enable GSV (once every 5 position updates)
		p.Write(makeNMEACmd("PSRF103,03,00,05,01"))

		if globalSettings.DEBUG {
			log.Printf("Finished writing SiRF GPS config to %s. Opening port to test connection.\n", device)
		}
	} else {
<<<<<<< HEAD
		// Set 10 Hz update. Little endian order.
=======
		// Byte order for UBX configuration is little endian.

		// Set 10 Hz update to make gpsattitude more responsive for ublox7/8.
>>>>>>> bcd62e7c
		p.Write(makeUBXCFG(0x06, 0x08, 6, []byte{0x64, 0x00, 0x01, 0x00, 0x01, 0x00})) // 10 Hz
		//p.Write(makeUBXCFG(0x06, 0x08, 6, []byte{0xc8, 0x00, 0x01, 0x00, 0x01, 0x00})) // 5 Hz

		// Set navigation settings.
		nav := make([]byte, 36)
		nav[0] = 0x05 // Set dyn and fixMode only.
		nav[1] = 0x00
		// dyn.
		nav[2] = 0x07 // "Airborne with >2g Acceleration".
		nav[3] = 0x02 // 3D only.

		p.Write(makeUBXCFG(0x06, 0x24, 36, nav))

		// GNSS configuration CFG-GNSS for ublox 7 higher, p. 125 (v8)

		// Notes: ublox8 is multi-GNSS capable (simultaneous decoding of GPS and GLONASS, or
		// GPS and Galileo) if SBAS (e.g. WAAS) is unavailable. This may provide robustness
		// against jamming / interference on one set of frequencies. However, this will drop the
		// position reporting rate to 5 Hz during times multi-GNSS is in use. This shouldn't affect
		// gpsattitude too much --  without WAAS corrections, the algorithm could get jumpy at higher
		// sampling rates.

		cfgGnss := []byte{0x00, 0x20, 0x20, 0x05}
		gps := []byte{0x00, 0x08, 0x10, 0x00, 0x01, 0x00, 0x01, 0x01}  // enable GPS with 8-16 tracking channels
		sbas := []byte{0x01, 0x02, 0x03, 0x00, 0x01, 0x00, 0x01, 0x01} // enable SBAS (WAAS) with 2-3 tracking channels
		beidou := []byte{0x03, 0x00, 0x10, 0x00, 0x00, 0x00, 0x01, 0x01}
		qzss := []byte{0x05, 0x00, 0x03, 0x00, 0x00, 0x00, 0x01, 0x01}
		glonass := []byte{0x06, 0x04, 0x0E, 0x00, 0x00, 0x00, 0x01, 0x01} // this disables GLONASS

		if (globalStatus.GPS_detected_type == GPS_TYPE_UBX8) || (globalStatus.GPS_detected_type == GPS_TYPE_UART) { // assume that any GPS connected to serial GPIO is ublox8 (RY835/6AI)
			//log.Printf("UBX8 device detected on USB, or GPS serial connection in use. Attempting GLONASS configuration.\n")
			glonass = []byte{0x06, 0x08, 0x0E, 0x00, 0x01, 0x00, 0x01, 0x01} // this enables GLONASS with 8-14 tracking channels
		}
		cfgGnss = append(cfgGnss, gps...)
		cfgGnss = append(cfgGnss, sbas...)
		cfgGnss = append(cfgGnss, beidou...)
		cfgGnss = append(cfgGnss, qzss...)
		cfgGnss = append(cfgGnss, glonass...)
		p.Write(makeUBXCFG(0x06, 0x3E, uint16(len(cfgGnss)), cfgGnss))

		// SBAS configuration for ublox 6 and higher
		p.Write(makeUBXCFG(0x06, 0x16, 8, []byte{0x01, 0x07, 0x03, 0x00, 0x00, 0x00, 0x00, 0x00}))

		// Message output configuration: UBX,00 (position) on each calculated fix; UBX,03 (satellite info) every 5th fix,
		//  UBX,04 (timing) every 10th, GGA (NMEA position) every 5th. All other NMEA messages disabled.

		//                                             Msg   DDC   UART1 UART2 USB   I2C   Res
		p.Write(makeUBXCFG(0x06, 0x01, 8, []byte{0xF0, 0x00, 0x00, 0x05, 0x00, 0x05, 0x00, 0x01})) // GGA enabled every 5th message
		p.Write(makeUBXCFG(0x06, 0x01, 8, []byte{0xF0, 0x01, 0x00, 0x00, 0x00, 0x00, 0x00, 0x01})) // GLL disabled
		p.Write(makeUBXCFG(0x06, 0x01, 8, []byte{0xF0, 0x02, 0x00, 0x00, 0x00, 0x00, 0x00, 0x01})) // GSA disabled
		p.Write(makeUBXCFG(0x06, 0x01, 8, []byte{0xF0, 0x03, 0x00, 0x00, 0x00, 0x00, 0x00, 0x01})) // GSV disabled
		p.Write(makeUBXCFG(0x06, 0x01, 8, []byte{0xF0, 0x04, 0x00, 0x00, 0x00, 0x00, 0x00, 0x01})) // RMC
		p.Write(makeUBXCFG(0x06, 0x01, 8, []byte{0xF0, 0x05, 0x00, 0x00, 0x00, 0x00, 0x00, 0x01})) // VGT
		p.Write(makeUBXCFG(0x06, 0x01, 8, []byte{0xF0, 0x06, 0x00, 0x00, 0x00, 0x00, 0x00, 0x00})) // GRS
		p.Write(makeUBXCFG(0x06, 0x01, 8, []byte{0xF0, 0x07, 0x00, 0x00, 0x00, 0x00, 0x00, 0x00})) // GST
		p.Write(makeUBXCFG(0x06, 0x01, 8, []byte{0xF0, 0x08, 0x00, 0x00, 0x00, 0x00, 0x00, 0x00})) // ZDA
		p.Write(makeUBXCFG(0x06, 0x01, 8, []byte{0xF0, 0x09, 0x00, 0x00, 0x00, 0x00, 0x00, 0x00})) // GBS
		p.Write(makeUBXCFG(0x06, 0x01, 8, []byte{0xF0, 0x0A, 0x00, 0x00, 0x00, 0x00, 0x00, 0x00})) // DTM
		p.Write(makeUBXCFG(0x06, 0x01, 8, []byte{0xF0, 0x0D, 0x00, 0x00, 0x00, 0x00, 0x00, 0x00})) // GNS
		p.Write(makeUBXCFG(0x06, 0x01, 8, []byte{0xF0, 0x0E, 0x00, 0x00, 0x00, 0x00, 0x00, 0x00})) // ???
		p.Write(makeUBXCFG(0x06, 0x01, 8, []byte{0xF0, 0x0F, 0x00, 0x00, 0x00, 0x00, 0x00, 0x00})) // VLW
		p.Write(makeUBXCFG(0x06, 0x01, 8, []byte{0xF1, 0x00, 0x00, 0x01, 0x00, 0x01, 0x00, 0x00})) // Ublox,0
		p.Write(makeUBXCFG(0x06, 0x01, 8, []byte{0xF1, 0x03, 0x00, 0x05, 0x00, 0x05, 0x00, 0x00})) // Ublox,3
		p.Write(makeUBXCFG(0x06, 0x01, 8, []byte{0xF1, 0x04, 0x00, 0x0A, 0x00, 0x0A, 0x00, 0x00})) // Ublox,4

		// Reconfigure serial port.
		cfg := make([]byte, 20)
		cfg[0] = 0x01 // portID.
		cfg[1] = 0x00 // res0.
		cfg[2] = 0x00 // res1.
		cfg[3] = 0x00 // res1.

		//      [   7   ] [   6   ] [   5   ] [   4   ]
		//	0000 0000 0000 0000 0000 10x0 1100 0000
		// UART mode. 0 stop bits, no parity, 8 data bits. Little endian order.
		cfg[4] = 0xC0
		cfg[5] = 0x08
		cfg[6] = 0x00
		cfg[7] = 0x00

		// Baud rate. Little endian order.
		bdrt := uint32(38400)
		cfg[11] = byte((bdrt >> 24) & 0xFF)
		cfg[10] = byte((bdrt >> 16) & 0xFF)
		cfg[9] = byte((bdrt >> 8) & 0xFF)
		cfg[8] = byte(bdrt & 0xFF)

		// inProtoMask. NMEA and UBX. Little endian.
		cfg[12] = 0x03
		cfg[13] = 0x00

		// outProtoMask. NMEA. Little endian.
		cfg[14] = 0x02
		cfg[15] = 0x00

		cfg[16] = 0x00 // flags.
		cfg[17] = 0x00 // flags.

		cfg[18] = 0x00 //pad.
		cfg[19] = 0x00 //pad.

		p.Write(makeUBXCFG(0x06, 0x00, 20, cfg))
		//	time.Sleep(100* time.Millisecond) // pause and wait for the GPS to finish configuring itself before closing / reopening the port
		baudrate = 38400

		if globalSettings.DEBUG {
			log.Printf("Finished writing u-blox GPS config to %s. Opening port to test connection.\n", device)
		}
	}
	p.Close()

	time.Sleep(250 * time.Millisecond)
	// Re-open port at newly configured baud so we can read messages. ReadTimeout is set to keep from blocking the gpsSerialReader() on misconfigures or ttyAMA disconnects
	serialConfig = &serial.Config{Name: device, Baud: baudrate, ReadTimeout: time.Millisecond * 2500}
	p, err = serial.OpenPort(serialConfig)
	if err != nil {
		log.Printf("serial port err: %s\n", err.Error())
		return false
	}

	serialPort = p
	return true
}

// func validateNMEAChecksum determines if a string is a properly formatted NMEA sentence with a valid checksum.
//
// If the input string is valid, output is the input stripped of the "$" token and checksum, along with a boolean 'true'
// If the input string is the incorrect format, the checksum is missing/invalid, or checksum calculation fails, an error string and
// boolean 'false' are returned
//
// Checksum is calculated as XOR of all bytes between "$" and "*"

func validateNMEAChecksum(s string) (string, bool) {
	//validate format. NMEA sentences start with "$" and end in "*xx" where xx is the XOR value of all bytes between
	if !(strings.HasPrefix(s, "$") && strings.Contains(s, "*")) {
		return "Invalid NMEA message", false
	}

	// strip leading "$" and split at "*"
	s_split := strings.Split(strings.TrimPrefix(s, "$"), "*")
	s_out := s_split[0]
	s_cs := s_split[1]

	if len(s_cs) < 2 {
		return "Missing checksum. Fewer than two bytes after asterisk", false
	}

	cs, err := strconv.ParseUint(s_cs[:2], 16, 8)
	if err != nil {
		return "Invalid checksum", false
	}

	cs_calc := byte(0)
	for i := range s_out {
		cs_calc = cs_calc ^ byte(s_out[i])
	}

	if cs_calc != byte(cs) {
		return fmt.Sprintf("Checksum failed. Calculated %#X; expected %#X", cs_calc, cs), false
	}

	return s_out, true
}

//  Only count this heading if a "sustained" >7 kts is obtained. This filters out a lot of heading
//  changes while on the ground and "movement" is really only changes in GPS fix as it settles down.
//TODO: Some more robust checking above current and last speed.
//TODO: Dynamic adjust for gain based on groundspeed
func setTrueCourse(groundSpeed uint16, trueCourse float64) {
	if mySituation.GPSGroundSpeed >= 7 && groundSpeed >= 7 {
		// This was previously used to filter small ground speed spikes caused by GPS position drift.
		//  It was passed to the previous AHRS heading calculator. Currently unused, maybe in the future it will be.
		_ = trueCourse
		_ = groundSpeed
	}
}

/*
calcGPSAttitude estimates turn rate, pitch, and roll based on recent GPS groundspeed, track, and altitude / vertical speed.

Method uses stored performance statistics from myGPSPerfStats[]. Ideally, calculation is based on most recent 1.5 seconds of data,
assuming 10 Hz sampling frequency. Lower frequency sample rates will increase calculation window for smoother response, at the
cost of slightly increased lag.

(c) 2016 Keith Tschohl. All rights reserved.
Distributable under the terms of the "BSD-New" License that can be found in
the LICENSE file, herein included as part of this header.
*/

func calcGPSAttitude() bool {
	// check slice length. Return error if empty set or set zero values
	mySituation.muGPSPerformance.Lock()
	defer mySituation.muGPSPerformance.Unlock()
	length := len(myGPSPerfStats)
	index := length - 1

	if length == 0 {
		log.Printf("GPS attitude: No data received yet. Not calculating attitude.\n")
		return false
	} else if length == 1 {
		//log.Printf("myGPSPerfStats has one data point. Setting statistics to zero.\n")
		myGPSPerfStats[index].gpsTurnRate = 0
		myGPSPerfStats[index].gpsPitch = 0
		myGPSPerfStats[index].gpsRoll = 0
		return false
	}

	// check if GPS data was put in the structure more than three seconds ago -- this shouldn't happen unless something is wrong.
	if (stratuxClock.Milliseconds - myGPSPerfStats[index].stratuxTime) > 3000 {
		myGPSPerfStats[index].gpsTurnRate = 0
		myGPSPerfStats[index].gpsPitch = 0
		myGPSPerfStats[index].gpsRoll = 0
		log.Printf("GPS attitude: GPS data is more than three seconds old. Setting attitude to zero.\n")
		return false
	}

	// check time interval between samples
	t1 := myGPSPerfStats[index].nmeaTime
	t0 := myGPSPerfStats[index-1].nmeaTime
	dt := t1 - t0

	// first time error case: index is more than three seconds ahead of index-1
	if dt > 3 {
		log.Printf("GPS attitude: Can't calculate GPS attitude. Reference data is old. dt = %v\n", dt)
		return false
	}

	// second case: index is behind index-1. This could be result of day rollover. If time is within n seconds of UTC,
	// we rebase to the previous day, and will re-rebase the entire slice forward to the current day once all values roll over.
	//TODO: Validate by testing at 0000Z
	if dt < 0 {
		log.Printf("GPS attitude: Current GPS time (%.2f) is older than last GPS time (%.2f). Checking for 0000Z rollover.\n", t1, t0)
		if myGPSPerfStats[index-1].nmeaTime > 86300 && myGPSPerfStats[index].nmeaTime < 100 { // be generous with the time window at rollover
			myGPSPerfStats[index].nmeaTime += 86400
		} else {
			// time decreased, but not due to a recent rollover. Something odd is going on.
			log.Printf("GPS attitude: Time isn't near 0000Z. Unknown reason for offset. Can't calculate GPS attitude.\n")
			return false
		}

		// check time array to see if all timestamps are > 86401 seconds since midnight
		var tempTime []float64
		tempTime = make([]float64, length, length)
		for i := 0; i < length; i++ {
			tempTime[i] = float64(myGPSPerfStats[i].nmeaTime)
		}
		minTime, _ := arrayMin(tempTime)
		if minTime > 86401.0 {
			log.Printf("GPS attitude: Rebasing GPS time since midnight to current day.\n")
			for i := 0; i < length; i++ {
				myGPSPerfStats[i].nmeaTime -= 86400
			}
		}

		// Verify adjustment
		dt = myGPSPerfStats[index].nmeaTime - myGPSPerfStats[index-1].nmeaTime
		log.Printf("GPS attitude: New dt = %f\n", dt)
		if dt > 3 {
			log.Printf("GPS attitude: Can't calculate GPS attitude. Reference data is old. dt = %v\n", dt)
			return false
		} else if dt < 0 {
			log.Printf("GPS attitude: Something went wrong rebasing the time.\n")
			return false
		}

	}

	// If all of the bounds checks pass, begin processing the GPS data.

	// local variables
	var headingAvg, dh, v_x, v_z, a_c, omega, slope, intercept, dt_avg float64
	var tempHdg, tempHdgUnwrapped, tempHdgTime, tempSpeed, tempVV, tempSpeedTime, tempRegWeights []float64 // temporary arrays for regression calculation
	var valid bool
	var lengthHeading, lengthSpeed int
	var halfwidth float64 // width of regression evaluation window. Minimum of 1.5 seconds and maximum of 3.5 seconds.

	center := float64(myGPSPerfStats[index].nmeaTime) // current time for calculating regression weights

	// frequency detection
	tempSpeedTime = make([]float64, 0)
	for i := 1; i < length; i++ {
		dt = myGPSPerfStats[i].nmeaTime - myGPSPerfStats[i-1].nmeaTime
		if dt > 0.05 { // avoid double counting messages with same / similar timestamps
			tempSpeedTime = append(tempSpeedTime, float64(dt))
		}
	}
	//log.Printf("Delta time array is %v.\n",tempSpeedTime)
	dt_avg, valid = mean(tempSpeedTime)
	if valid && dt_avg > 0 {
		if globalSettings.DEBUG {
			log.Printf("GPS attitude: Average delta time is %.2f s (%.1f Hz)\n", dt_avg, 1/dt_avg)
		}
		halfwidth = 9 * dt_avg
		mySituation.PositionSampleRate = 1 / dt_avg
	} else {
		if globalSettings.DEBUG {
			log.Printf("GPS attitude: Couldn't determine sample rate\n")
		}
		halfwidth = 3.5
		mySituation.PositionSampleRate = 0
	}

	if halfwidth > 3.5 {
		halfwidth = 3.5 // limit calculation window to 3.5 seconds of data for 1 Hz or slower samples
	} else if halfwidth < 1.5 {
		halfwidth = 1.5 // use minimum of 1.5 seconds for sample rates faster than 5 Hz
	}

	if (globalStatus.GPS_detected_type & 0xf0) == GPS_PROTOCOL_UBX { // UBX reports vertical speed, so we can just walk through all of the PUBX messages in order
		// Speed and VV. Use all values in myGPSPerfStats; perform regression.
		tempSpeedTime = make([]float64, length, length) // all are length of original slice
		tempSpeed = make([]float64, length, length)
		tempVV = make([]float64, length, length)
		tempRegWeights = make([]float64, length, length)

		for i := 0; i < length; i++ {
			tempSpeed[i] = float64(myGPSPerfStats[i].gsf)
			tempVV[i] = float64(myGPSPerfStats[i].vv)
			tempSpeedTime[i] = float64(myGPSPerfStats[i].nmeaTime)
			tempRegWeights[i] = triCubeWeight(center, halfwidth, tempSpeedTime[i])
		}

		// Groundspeed regression estimate.
		slope, intercept, valid = linRegWeighted(tempSpeedTime, tempSpeed, tempRegWeights)
		if !valid {
			log.Printf("GPS attitude: Error calculating speed regression from UBX position messages")
			return false
		} else {
			v_x = (slope*float64(myGPSPerfStats[index].nmeaTime) + intercept) * 1.687810 // units are knots, converted to feet/sec
		}

		// Vertical speed regression estimate.
		slope, intercept, valid = linRegWeighted(tempSpeedTime, tempVV, tempRegWeights)
		if !valid {
			log.Printf("GPS attitude: Error calculating vertical speed regression from UBX position messages")
			return false
		} else {
			v_z = (slope*float64(myGPSPerfStats[index].nmeaTime) + intercept) // units are feet per sec; no conversion needed
		}

	} else { // If we need to parse standard NMEA messages, determine if it's RMC or GGA, then fill the temporary slices accordingly. Need to pull from multiple message types since GGA doesn't do course or speed; VTG / RMC don't do altitude, etc. Grrr.

		//v_x = float64(myGPSPerfStats[index].gsf * 1.687810)
		//v_z = 0

		// first, parse groundspeed from RMC messages.
		tempSpeedTime = make([]float64, 0)
		tempSpeed = make([]float64, 0)
		tempRegWeights = make([]float64, 0)

		for i := 0; i < length; i++ {
			if myGPSPerfStats[i].msgType == "GPRMC" || myGPSPerfStats[i].msgType == "GNRMC" {
				tempSpeed = append(tempSpeed, float64(myGPSPerfStats[i].gsf))
				tempSpeedTime = append(tempSpeedTime, float64(myGPSPerfStats[i].nmeaTime))
				tempRegWeights = append(tempRegWeights, triCubeWeight(center, halfwidth, float64(myGPSPerfStats[i].nmeaTime)))
			}
		}
		lengthSpeed = len(tempSpeed)
		if lengthSpeed == 0 {
			log.Printf("GPS Attitude: No groundspeed data could be parsed from NMEA RMC messages\n")
			return false
		} else if lengthSpeed == 1 {
			v_x = tempSpeed[0] * 1.687810
		} else {
			slope, intercept, valid = linRegWeighted(tempSpeedTime, tempSpeed, tempRegWeights)
			if !valid {
				log.Printf("GPS attitude: Error calculating speed regression from NMEA RMC position messages")
				return false
			} else {
				v_x = (slope*float64(myGPSPerfStats[index].nmeaTime) + intercept) * 1.687810 // units are knots, converted to feet/sec
				//log.Printf("Avg speed %f calculated from %d RMC messages\n", v_x, lengthSpeed) // DEBUG
			}
		}

		// next, calculate vertical velocity from GGA altitude data.
		tempSpeedTime = make([]float64, 0)
		tempVV = make([]float64, 0)
		tempRegWeights = make([]float64, 0)

		for i := 0; i < length; i++ {
			if myGPSPerfStats[i].msgType == "GPGGA" || myGPSPerfStats[i].msgType == "GNGGA" {
				tempVV = append(tempVV, float64(myGPSPerfStats[i].alt))
				tempSpeedTime = append(tempSpeedTime, float64(myGPSPerfStats[i].nmeaTime))
				tempRegWeights = append(tempRegWeights, triCubeWeight(center, halfwidth, float64(myGPSPerfStats[i].nmeaTime)))
			}
		}
		lengthSpeed = len(tempVV)
		if lengthSpeed < 2 {
			log.Printf("GPS Attitude: Not enough points to calculate vertical speed from NMEA GGA messages\n")
			return false
		} else {
			slope, _, valid = linRegWeighted(tempSpeedTime, tempVV, tempRegWeights)
			if !valid {
				log.Printf("GPS attitude: Error calculating vertical speed regression from NMEA GGA messages")
				return false
			} else {
				v_z = slope // units are feet/sec
				//log.Printf("Avg VV %f calculated from %d GGA messages\n", v_z, lengthSpeed) // DEBUG
			}
		}

	}

	// If we're going too slow for processNMEALine() to give us valid heading data, there's no sense in trying to parse it.
	// However, we need to return a valid level attitude so we don't get the "red X of death" on our AHRS display.
	// This will also eliminate most of the nuisance error message from the turn rate calculation.
	if v_x < 6 { // ~3.55 knots

		myGPSPerfStats[index].gpsPitch = 0
		myGPSPerfStats[index].gpsRoll = 0
		myGPSPerfStats[index].gpsTurnRate = 0
		myGPSPerfStats[index].gpsLoadFactor = 1.0
		mySituation.GPSTurnRate = 0

		// Output format:GPSAtttiude,seconds,nmeaTime,msg_type,GS,Course,Alt,VV,filtered_GS,filtered_course,turn rate,filtered_vv,pitch, roll,load_factor
		buf := fmt.Sprintf("GPSAttitude,%.1f,%.2f,%s,%0.3f,%0.3f,%0.3f,%0.3f,%0.3f,%0.3f,%0.3f,%0.3f,%0.3f,%0.3f,%0.3f\n", float64(stratuxClock.Milliseconds)/1000, myGPSPerfStats[index].nmeaTime, myGPSPerfStats[index].msgType, myGPSPerfStats[index].gsf, myGPSPerfStats[index].coursef, myGPSPerfStats[index].alt, myGPSPerfStats[index].vv, v_x/1.687810, headingAvg, myGPSPerfStats[index].gpsTurnRate, v_z, myGPSPerfStats[index].gpsPitch, myGPSPerfStats[index].gpsRoll, myGPSPerfStats[index].gpsLoadFactor)
		if globalSettings.DEBUG {
			log.Printf("%s", buf) // FIXME. Send to sqlite log or other file?
		}
		logGPSAttitude(myGPSPerfStats[index])
		//replayLog(buf, MSGCLASS_AHRS)

		return true
	}

	// Heading.  Same method used for UBX and generic.
	// First, walk through the PerfStats and parse only valid heading data.
	//log.Printf("Raw heading data:")
	for i := 0; i < length; i++ {
		//log.Printf("%.1f,",myGPSPerfStats[i].coursef)
		if myGPSPerfStats[i].coursef >= 0 { // negative values are used to flag invalid / unavailable course
			tempHdg = append(tempHdg, float64(myGPSPerfStats[i].coursef))
			tempHdgTime = append(tempHdgTime, float64(myGPSPerfStats[i].nmeaTime))
		}
	}
	//log.Printf("\n")
	//log.Printf("tempHdg: %v\n", tempHdg)

	// Next, unwrap the heading so we don't mess up the regression by fitting a line across the 0/360 deg discontinutiy
	lengthHeading = len(tempHdg)
	tempHdgUnwrapped = make([]float64, lengthHeading, lengthHeading)
	tempRegWeights = make([]float64, lengthHeading, lengthHeading)

	if lengthHeading > 1 {
		tempHdgUnwrapped[0] = tempHdg[0]
		tempRegWeights[0] = triCubeWeight(center, halfwidth, tempHdgTime[0])
		for i := 1; i < lengthHeading; i++ {
			tempRegWeights[i] = triCubeWeight(center, halfwidth, tempHdgTime[i])
			if math.Abs(tempHdg[i]-tempHdg[i-1]) < 180 { // case 1: if angle change is less than 180 degrees, use the same reference system
				tempHdgUnwrapped[i] = tempHdgUnwrapped[i-1] + tempHdg[i] - tempHdg[i-1]
			} else if tempHdg[i] > tempHdg[i-1] { // case 2: heading has wrapped around from NE to NW. Subtract 360 to keep consistent with previous data.
				tempHdgUnwrapped[i] = tempHdgUnwrapped[i-1] + tempHdg[i] - tempHdg[i-1] - 360
			} else { // case 3:  heading has wrapped around from NW to NE. Add 360 to keep consistent with previous data.
				tempHdgUnwrapped[i] = tempHdgUnwrapped[i-1] + tempHdg[i] - tempHdg[i-1] + 360
			}
		}
	} else { //
		if globalSettings.DEBUG {
			log.Printf("GPS attitude: Can't calculate turn rate with less than two points.\n")
		}
		return false
	}

	// Finally, calculate turn rate as the slope of the weighted linear regression of unwrapped heading.
	slope, intercept, valid = linRegWeighted(tempHdgTime, tempHdgUnwrapped, tempRegWeights)

	if !valid {
		log.Printf("GPS attitude: Regression error calculating turn rate")
		return false
	} else {
		headingAvg = slope*float64(myGPSPerfStats[index].nmeaTime) + intercept
		dh = slope // units are deg per sec; no conversion needed here
		//log.Printf("Calculated heading and turn rate: %.3f degrees, %.3f deg/sec\n",headingAvg,dh)
	}

	myGPSPerfStats[index].gpsTurnRate = dh
	mySituation.GPSTurnRate = dh

	// pitch angle -- or to be more pedantic, glide / climb angle, since we're just looking a rise-over-run.
	// roll angle, based on turn rate and ground speed. Only valid for coordinated flight. Differences between airspeed and groundspeed will trip this up.
	if v_x > 20 { // reduce nuisance 'bounce' at low speeds. 20 ft/sec = 11.9 knots.
		myGPSPerfStats[index].gpsPitch = math.Atan2(v_z, v_x) * 180.0 / math.Pi

		/*
			Governing equations for roll calculations

			Physics tells us that
				a_z = g     (in steady-state flight -- climbing, descending, or level -- this is gravity. 9.81 m/s^2 or 32.2 ft/s^2)
				a_c = v^2/r (centripetal acceleration)

			We don't know r. However, we do know the tangential velocity (v) and angular velocity (omega). Express omega in radians per unit time, and

				v = omega*r

			By substituting and rearranging terms:

				a_c = v^2 / (v / omega)
				a_c = v*omega

			Free body diagram time!

				   /|
			  a_r / |  a_z
				 /__|
			   X   a_c
				\_________________ [For the purpose of this comment, " X" is an airplane in a 20 degree bank. Use your imagination, mkay?)

			Resultant acceleration a_r is what the wings feel; a_r/a_z = load factor. Anyway, trig out the bank angle:

				bank angle = atan(a_c/a_z)
						   = atan(v*omega/g)

				wing loading = sqrt(a_c^2 + a_z^2) / g

		*/

		g := 32.174                                        // ft-s^-2
		omega = radians(myGPSPerfStats[index].gpsTurnRate) // need radians/sec
		a_c = v_x * omega
		myGPSPerfStats[index].gpsRoll = math.Atan2(a_c, g) * 180 / math.Pi // output is degrees
		myGPSPerfStats[index].gpsLoadFactor = math.Sqrt(a_c*a_c+g*g) / g
	} else {
		myGPSPerfStats[index].gpsPitch = 0
		myGPSPerfStats[index].gpsRoll = 0
		myGPSPerfStats[index].gpsLoadFactor = 1
	}

	// Output format:GPSAtttiude,seconds,nmeaTime,msg_type,GS,Course,Alt,VV,filtered_GS,filtered_course,turn rate,filtered_vv,pitch, roll,load_factor
	buf := fmt.Sprintf("GPSAttitude,%.1f,%.2f,%s,%0.3f,%0.3f,%0.3f,%0.3f,%0.3f,%0.3f,%0.3f,%0.3f,%0.3f,%0.3f,%0.3f\n", float64(stratuxClock.Milliseconds)/1000, myGPSPerfStats[index].nmeaTime, myGPSPerfStats[index].msgType, myGPSPerfStats[index].gsf, myGPSPerfStats[index].coursef, myGPSPerfStats[index].alt, myGPSPerfStats[index].vv, v_x/1.687810, headingAvg, myGPSPerfStats[index].gpsTurnRate, v_z, myGPSPerfStats[index].gpsPitch, myGPSPerfStats[index].gpsRoll, myGPSPerfStats[index].gpsLoadFactor)
	if globalSettings.DEBUG {
		log.Printf("%s", buf) // FIXME. Send to sqlite log or other file?
	}
	logGPSAttitude(myGPSPerfStats[index])
	//replayLog(buf, MSGCLASS_AHRS)
	return true
}

func calculateNACp(accuracy float32) uint8 {
	ret := uint8(0)

	if accuracy < 3 {
		ret = 11
	} else if accuracy < 10 {
		ret = 10
	} else if accuracy < 30 {
		ret = 9
	} else if accuracy < 92.6 {
		ret = 8
	} else if accuracy < 185.2 {
		ret = 7
	} else if accuracy < 555.6 {
		ret = 6
	}

	return ret
}

/*
	registerSituationUpdate().
	 Called whenever there is a change in mySituation.
*/
func registerSituationUpdate() {
	logSituation()
	situationUpdate.SendJSON(mySituation)
}

/*
processNMEALine parses NMEA-0183 formatted strings against several message types.

Standard messages supported: RMC GGA VTG GSA
U-blox proprietary messages: PUBX,00 PUBX,03 PUBX,04

return is false if errors occur during parse, or if GPS position is invalid
return is true if parse occurs correctly and position is valid.

*/

func processNMEALine(l string) (sentenceUsed bool) {
	mySituation.muGPS.Lock()

	defer func() {
		if sentenceUsed || globalSettings.DEBUG {
			registerSituationUpdate()
		}
		mySituation.muGPS.Unlock()
	}()

	// Local variables for GPS attitude estimation
	thisGpsPerf := gpsPerf                              // write to myGPSPerfStats at end of function IFF
	thisGpsPerf.coursef = -999.9                        // default value of -999.9 indicates invalid heading to regression calculation
	thisGpsPerf.stratuxTime = stratuxClock.Milliseconds // used for gross indexing
	updateGPSPerf := false                              // change to true when position or vector info is read

	l_valid, validNMEAcs := validateNMEAChecksum(l)
	if !validNMEAcs {
		log.Printf("GPS error. Invalid NMEA string: %s\n", l_valid) // remove log message once validation complete
		return false
	}
	x := strings.Split(l_valid, ",")

	mySituation.GPSLastValidNMEAMessageTime = stratuxClock.Time
	mySituation.GPSLastValidNMEAMessage = l

	if x[0] == "PUBX" { // UBX proprietary message
		if x[1] == "00" { // Position fix.
			if len(x) < 20 {
				return false
			}

			// set the global GPS type to UBX as soon as we see our first (valid length)
			// PUBX,01 position message, even if we don't have a fix
			if (globalStatus.GPS_detected_type & 0xf0) != GPS_PROTOCOL_UBX {
				globalStatus.GPS_detected_type |= GPS_PROTOCOL_UBX
				log.Printf("GPS detected: u-blox NMEA position message seen.\n")
			}

			thisGpsPerf.msgType = x[0] + x[1]

			tmpSituation := mySituation // If we decide to not use the data in this message, then don't make incomplete changes in mySituation.

			// Do the accuracy / quality fields first to prevent invalid position etc. from being sent downstream
			// field 8 = nav status
			// DR = dead reckoning, G2= 2D GPS, G3 = 3D GPS, D2= 2D diff, D3 = 3D diff, RK = GPS+DR, TT = time only
			if x[8] == "D2" || x[8] == "D3" {
				tmpSituation.GPSFixQuality = 2
			} else if x[8] == "G2" || x[8] == "G3" {
				tmpSituation.GPSFixQuality = 1
			} else if x[8] == "DR" || x[8] == "RK" {
				tmpSituation.GPSFixQuality = 6
			} else if x[8] == "NF" {
				tmpSituation.GPSFixQuality = 0 // Just a note.
				return false
			} else {
				tmpSituation.GPSFixQuality = 0 // Just a note.
				return false
			}

			// field 9 = horizontal accuracy, m
			hAcc, err := strconv.ParseFloat(x[9], 32)
			if err != nil {
				return false
			}
			tmpSituation.GPSHorizontalAccuracy = float32(hAcc * 2) // UBX reports 1-sigma variation; NACp is 95% confidence (2-sigma)

			// NACp estimate.
			tmpSituation.GPSNACp = calculateNACp(tmpSituation.GPSHorizontalAccuracy)

			// field 10 = vertical accuracy, m
			vAcc, err := strconv.ParseFloat(x[10], 32)
			if err != nil {
				return false
			}
			tmpSituation.GPSVerticalAccuracy = float32(vAcc * 2) // UBX reports 1-sigma variation; we want 95% confidence

			// field 2 = time
			if len(x[2]) < 8 {
				return false
			}
			hr, err1 := strconv.Atoi(x[2][0:2])
			min, err2 := strconv.Atoi(x[2][2:4])
			sec, err3 := strconv.ParseFloat(x[2][4:], 32)
			if err1 != nil || err2 != nil || err3 != nil {
				return false
			}

			tmpSituation.GPSLastFixSinceMidnightUTC = float32(3600*hr+60*min) + float32(sec)
			thisGpsPerf.nmeaTime = tmpSituation.GPSLastFixSinceMidnightUTC

			// field 3-4 = lat
			if len(x[3]) < 10 {
				return false
			}

			hr, err1 = strconv.Atoi(x[3][0:2])
			minf, err2 := strconv.ParseFloat(x[3][2:], 32)
			if err1 != nil || err2 != nil {
				return false
			}

			tmpSituation.GPSLatitude = float32(hr) + float32(minf/60.0)
			if x[4] == "S" { // South = negative.
				tmpSituation.GPSLatitude = -tmpSituation.GPSLatitude
			}

			// field 5-6 = lon
			if len(x[5]) < 11 {
				return false
			}
			hr, err1 = strconv.Atoi(x[5][0:3])
			minf, err2 = strconv.ParseFloat(x[5][3:], 32)
			if err1 != nil || err2 != nil {
				return false
			}

			tmpSituation.GPSLongitude = float32(hr) + float32(minf/60.0)
			if x[6] == "W" { // West = negative.
				tmpSituation.GPSLongitude = -tmpSituation.GPSLongitude
			}

			// field 7 = height above ellipsoid, m

			hae, err1 := strconv.ParseFloat(x[7], 32)
			if err1 != nil {
				return false
			}

			// the next 'if' statement is a workaround for a ubx7 firmware bug:
			// PUBX,00 reports HAE with a floor of zero (i.e. negative altitudes are set to zero). This causes GPS altitude to never read lower than -GPSGeoidSep,
			// placing minimum GPS altitude at about +80' MSL over most of North America.
			//
			// This does not affect GGA messages, so we can just rely on GGA to set altitude in these cases. It's a slower (1 Hz vs 5 Hz / 10 Hz), less precise
			// (0.1 vs 0.001 mm resolution) report, but in practice the accuracy never gets anywhere near this resolution, so this should be an acceptable tradeoff

			if hae != 0 {
				alt := float32(hae*3.28084) - tmpSituation.GPSGeoidSep        // convert to feet and offset by geoid separation
				tmpSituation.GPSHeightAboveEllipsoid = float32(hae * 3.28084) // feet
				tmpSituation.GPSAltitudeMSL = alt
				thisGpsPerf.alt = alt
			}

			tmpSituation.GPSLastFixLocalTime = stratuxClock.Time

			// field 11 = groundspeed, km/h
			groundspeed, err := strconv.ParseFloat(x[11], 32)
			if err != nil {
				return false
			}
			groundspeed = groundspeed * 0.540003 // convert to knots
			tmpSituation.GPSGroundSpeed = groundspeed
			thisGpsPerf.gsf = float32(groundspeed)

			// field 12 = track, deg
			trueCourse := float32(0.0)
			tc, err := strconv.ParseFloat(x[12], 32)
			if err != nil {
				return false
			}
			if groundspeed > 3 { //TODO: use average groundspeed over last n seconds to avoid random "jumps"
				trueCourse = float32(tc)
				setTrueCourse(uint16(groundspeed), tc)
				tmpSituation.GPSTrueCourse = trueCourse
				thisGpsPerf.coursef = float32(tc)
			} else {
				thisGpsPerf.coursef = -999.9 // regression will skip negative values
				// Negligible movement. Don't update course, but do use the slow speed.
				//TODO: use average course over last n seconds?
			}
			tmpSituation.GPSLastGroundTrackTime = stratuxClock.Time

			// field 13 = vertical velocity, m/s
			vv, err := strconv.ParseFloat(x[13], 32)
			if err != nil {
				return false
			}
			tmpSituation.GPSVerticalSpeed = float32(vv * -3.28084) // convert to ft/sec and positive = up
			thisGpsPerf.vv = tmpSituation.GPSVerticalSpeed

			// field 14 = age of diff corrections

			// field 18 = number of satellites
			sat, err1 := strconv.Atoi(x[18])
			if err1 != nil {
				return false
			}
			tmpSituation.GPSSatellites = uint16(sat) // this seems to be reliable. UBX,03 handles >12 satellites solutions correctly.

			// We've made it this far, so that means we've processed "everything" and can now make the change to mySituation.
			mySituation = tmpSituation
			updateGPSPerf = true
			if updateGPSPerf {
				mySituation.muGPSPerformance.Lock()
				myGPSPerfStats = append(myGPSPerfStats, thisGpsPerf)
				lenGPSPerfStats := len(myGPSPerfStats)
				//	log.Printf("GPSPerf array has %n elements. Contents are: %v\n",lenGPSPerfStats,myGPSPerfStats)
				if lenGPSPerfStats > 299 { //30 seconds @ 10 Hz for UBX, 30 seconds @ 5 Hz for MTK or SIRF with 2x messages per 200 ms)
					myGPSPerfStats = myGPSPerfStats[(lenGPSPerfStats - 299):] // remove the first n entries if more than 300 in the slice
				}

				mySituation.muGPSPerformance.Unlock()
			}

			return true
		} else if x[1] == "03" { // satellite status message. Only the first 20 satellites will be reported in this message for UBX firmware older than v3.0. Order seems to be GPS, then SBAS, then GLONASS.

			if len(x) < 3 { // malformed UBX,03 message that somehow passed checksum verification but is missing all of its fields
				return false
			}

			// field 2 = number of satellites tracked
			//satSeen := 0 // satellites seen (signal present)
			satTracked, err := strconv.Atoi(x[2])
			if err != nil {
				return false
			}

			if globalSettings.DEBUG {
				log.Printf("GPS PUBX,03 message with %d satellites is %d fields long. (Should be %d fields long)\n", satTracked, len(x), satTracked*6+3)
			}

			if len(x) < (satTracked*6 + 3) { // malformed UBX,03 message that somehow passed checksum verification but is missing some of its fields
				if globalSettings.DEBUG {
					log.Printf("GPS PUBX,03 message is missing fields\n")
				}
				return false
			}

			mySituation.GPSSatellitesTracked = uint16(satTracked) // requires UBX M8N firmware v3.01 or later to report > 20 satellites

			// fields 3-8 are repeated block

			var sv, elev, az, cno int
			var svType uint8
			var svStr string

			/* Reference for constellation tracking
			for i:= 0; i < satTracked; i++ {
				x[3+6*i] // sv number
				x[4+6*i] // status [ U | e | - ] indicates [U]sed in solution, [e]phemeris data only, [-] not used
				x[5+6*i] // azimuth, deg, 0-359
				x[6+6*i] // elevation, deg, 0-90
				x[7+6*i] // signal strength dB-Hz
				x[8+6*i] // lock time, sec, 0-64
			}
			*/

			for i := 0; i < satTracked; i++ {
				//field 3+6i is sv number. GPS NMEA = PRN. GLONASS NMEA = PRN + 65. SBAS is PRN; needs to be converted to NMEA for compatiblity with GSV messages.
				sv, err = strconv.Atoi(x[3+6*i]) // sv number
				if err != nil {
					return false
				}
				if sv < 33 { // indicates GPS
					svType = SAT_TYPE_GPS
					svStr = fmt.Sprintf("G%d", sv)
				} else if sv < 65 { // indicates SBAS: WAAS, EGNOS, MSAS, etc.
					svType = SAT_TYPE_SBAS
					svStr = fmt.Sprintf("S%d", sv+87) // add 87 to convert from NMEA to PRN.
				} else if sv < 97 { // GLONASS
					svType = SAT_TYPE_GLONASS
					svStr = fmt.Sprintf("R%d", sv-64) // subtract 64 to convert from NMEA to PRN.
				} else if (sv >= 120) && (sv < 162) { // indicates SBAS: WAAS, EGNOS, MSAS, etc.
					svType = SAT_TYPE_SBAS
					svStr = fmt.Sprintf("S%d", sv)
					sv -= 87 // subtract 87 to convert to NMEA from PRN.
				} else { //TODO: Galileo
					svType = SAT_TYPE_UNKNOWN
					svStr = fmt.Sprintf("U%d", sv)
				}

				var thisSatellite SatelliteInfo

				// START OF PROTECTED BLOCK
				mySituation.muSatellite.Lock()

				// Retrieve previous information on this satellite code.
				if val, ok := Satellites[svStr]; ok { // if we've already seen this satellite identifier, copy it in to do updates
					thisSatellite = val
					//log.Printf("UBX,03: Satellite %s already seen. Retrieving from 'Satellites'.\n", svStr) // DEBUG
				} else { // this satellite isn't in the Satellites data structure
					thisSatellite.SatelliteID = svStr
					thisSatellite.SatelliteNMEA = uint8(sv)
					thisSatellite.Type = uint8(svType)
					//log.Printf("UBX,03: Creating new satellite %s\n", svStr) // DEBUG
				}
				thisSatellite.TimeLastTracked = stratuxClock.Time

				// Field 6+6*i is elevation, deg, 0-90
				elev, err = strconv.Atoi(x[6+6*i]) // elevation
				if err != nil {                    // could be blank if no position fix. Represent as -999.
					elev = -999
				}
				thisSatellite.Elevation = int16(elev)

				// Field 5+6*i is azimuth, deg, 0-359
				az, err = strconv.Atoi(x[5+6*i]) // azimuth
				if err != nil {                  // could be blank if no position fix. Represent as -999.
					az = -999
				}
				thisSatellite.Azimuth = int16(az)

				// Field 7+6*i is signal strength dB-Hz
				cno, err = strconv.Atoi(x[7+6*i]) // signal
				if err != nil {                   // will be blank if satellite isn't being received. Represent as -99.
					cno = -99
				} else if cno > 0 {
					thisSatellite.TimeLastSeen = stratuxClock.Time // Is this needed?
				}
				thisSatellite.Signal = int8(cno)

				// Field 4+6*i is status: [ U | e | - ]: [U]sed in solution, [e]phemeris data only, [-] not used
				if x[4+6*i] == "U" {
					thisSatellite.InSolution = true
					thisSatellite.TimeLastSolution = stratuxClock.Time
				} else if x[4+6*i] == "e" {
					thisSatellite.InSolution = false
					//log.Printf("Satellite %s is no longer in solution but has ephemeris - UBX,03\n", svStr) // DEBUG
					// do anything that needs to be done for ephemeris
				} else {
					thisSatellite.InSolution = false
					//log.Printf("Satellite %s is no longer in solution and has no ephemeris - UBX,03\n", svStr) // DEBUG
				}

				if globalSettings.DEBUG {
					inSolnStr := " "
					if thisSatellite.InSolution {
						inSolnStr = "+"
					}
					log.Printf("UBX: Satellite %s%s at index %d. Type = %d, NMEA-ID = %d, Elev = %d, Azimuth = %d, Cno = %d\n", inSolnStr, svStr, i, svType, sv, elev, az, cno) // remove later?
				}

				Satellites[thisSatellite.SatelliteID] = thisSatellite // Update constellation with this satellite
				updateConstellation()
				mySituation.muSatellite.Unlock()
				// END OF PROTECTED BLOCK

				// end of satellite iteration loop
			}

			return true
		} else if x[1] == "04" { // clock message
			// field 5 is UTC week (epoch = 1980-JAN-06). If this is invalid, do not parse date / time
			utcWeek, err0 := strconv.Atoi(x[5])
			if err0 != nil {
				// log.Printf("Error reading GPS week\n")
				return false
			}
			if utcWeek < 1877 || utcWeek >= 32767 { // unless we're in a flying Delorean, UTC dates before 2016-JAN-01 are not valid. Check underflow condition as well.
				if globalSettings.DEBUG {
					log.Printf("GPS week # %v out of scope; not setting time and date\n", utcWeek)
				}
				return false
			}

			// field 2 is UTC time
			if len(x[2]) < 7 {
				return false
			}
			hr, err1 := strconv.Atoi(x[2][0:2])
			min, err2 := strconv.Atoi(x[2][2:4])
			sec, err3 := strconv.ParseFloat(x[2][4:], 32)
			if err1 != nil || err2 != nil || err3 != nil {
				return false
			}

			// field 3 is date

			if len(x[3]) == 6 {
				// Date of Fix, i.e 191115 =  19 November 2015 UTC  field 9
				gpsTimeStr := fmt.Sprintf("%s %02d:%02d:%06.3f", x[3], hr, min, sec)
				gpsTime, err := time.Parse("020106 15:04:05.000", gpsTimeStr)
				if err == nil {
					// We only update ANY of the times if all of the time parsing is complete.
					mySituation.GPSLastGPSTimeStratuxTime = stratuxClock.Time
					mySituation.GPSTime = gpsTime
					stratuxClock.SetRealTimeReference(gpsTime)
					mySituation.GPSLastFixSinceMidnightUTC = float32(3600*hr+60*min) + float32(sec)
					// log.Printf("GPS time is: %s\n", gpsTime) //debug
					if time.Since(gpsTime) > 3*time.Second || time.Since(gpsTime) < -3*time.Second {
						setStr := gpsTime.Format("20060102 15:04:05.000") + " UTC"
						log.Printf("setting system time to: '%s'\n", setStr)
						if err := exec.Command("date", "-s", setStr).Run(); err != nil {
							log.Printf("Set Date failure: %s error\n", err)
						} else {
							log.Printf("Time set from GPS. Current time is %v\n", time.Now())
						}
					}
					setDataLogTimeWithGPS(mySituation)
					return true // All possible successes lead here.
				}
			}
		}

		// otherwise parse the NMEA standard messages as a compatibility option for SIRF, generic NMEA, etc.
	} else if (x[0] == "GNVTG") || (x[0] == "GPVTG") { // Ground track information.
		tmpSituation := mySituation // If we decide to not use the data in this message, then don't make incomplete changes in mySituation.
		if len(x) < 9 {             // Reduce from 10 to 9 to allow parsing by devices pre-NMEA v2.3
			return false
		}

		groundspeed, err := strconv.ParseFloat(x[5], 32) // Knots.
		if err != nil {
			return false
		}
		tmpSituation.GPSGroundSpeed = groundspeed

		trueCourse := float32(0)
		tc, err := strconv.ParseFloat(x[1], 32)
		if err != nil {
			return false
		}
		if groundspeed > 3 { //TODO: use average groundspeed over last n seconds to avoid random "jumps"
			trueCourse = float32(tc)
			setTrueCourse(uint16(groundspeed), tc)
			tmpSituation.GPSTrueCourse = trueCourse
		} else {
			// Negligible movement. Don't update course, but do use the slow speed.
			//TODO: use average course over last n seconds?
		}
		tmpSituation.GPSLastGroundTrackTime = stratuxClock.Time

		// We've made it this far, so that means we've processed "everything" and can now make the change to mySituation.
		mySituation = tmpSituation
		return true

	} else if (x[0] == "GNGGA") || (x[0] == "GPGGA") { // Position fix.
		tmpSituation := mySituation // If we decide to not use the data in this message, then don't make incomplete changes in mySituation.

		if len(x) < 15 {
			return false
		}

		// use RMC / GGA message detection to sense "NMEA" type.
		if (globalStatus.GPS_detected_type & 0xf0) == 0 {
			globalStatus.GPS_detected_type |= GPS_PROTOCOL_NMEA
		}

		// GPSFixQuality indicator.
		q, err1 := strconv.Atoi(x[6])
		if err1 != nil {
			return false
		}
		tmpSituation.GPSFixQuality = uint8(q) // 1 = 3D GPS; 2 = DGPS (SBAS /WAAS)

		// Timestamp.
		if len(x[1]) < 7 {
			return false
		}
		hr, err1 := strconv.Atoi(x[1][0:2])
		min, err2 := strconv.Atoi(x[1][2:4])
		sec, err3 := strconv.ParseFloat(x[1][4:], 32)
		if err1 != nil || err2 != nil || err3 != nil {
			return false
		}

<<<<<<< HEAD
		tmpSituation.GPSLastFixSinceMidnightUTC = float32(3600*hr+60*min) + float32(sec)
		if globalStatus.GPS_detected_type != GPS_TYPE_UBX {
			thisGpsPerf.nmeaTime = tmpSituation.GPSLastFixSinceMidnightUTC
=======
		tmpSituation.LastFixSinceMidnightUTC = float32(3600*hr+60*min) + float32(sec)
		if (globalStatus.GPS_detected_type & 0xf0) != GPS_PROTOCOL_UBX {
			thisGpsPerf.nmeaTime = tmpSituation.LastFixSinceMidnightUTC
>>>>>>> bcd62e7c
		}

		// Latitude.
		if len(x[2]) < 4 {
			return false
		}

		hr, err1 = strconv.Atoi(x[2][0:2])
		minf, err2 := strconv.ParseFloat(x[2][2:], 32)
		if err1 != nil || err2 != nil {
			return false
		}

		tmpSituation.GPSLatitude = float32(hr) + float32(minf/60.0)
		if x[3] == "S" { // South = negative.
			tmpSituation.GPSLatitude = -tmpSituation.GPSLatitude
		}

		// Longitude.
		if len(x[4]) < 5 {
			return false
		}
		hr, err1 = strconv.Atoi(x[4][0:3])
		minf, err2 = strconv.ParseFloat(x[4][3:], 32)
		if err1 != nil || err2 != nil {
			return false
		}

		tmpSituation.GPSLongitude = float32(hr) + float32(minf/60.0)
		if x[5] == "W" { // West = negative.
			tmpSituation.GPSLongitude = -tmpSituation.GPSLongitude
		}

		// Altitude.
		alt, err1 := strconv.ParseFloat(x[9], 32)
		if err1 != nil {
			return false
		}
<<<<<<< HEAD
		tmpSituation.GPSAltitudeMSL = float32(alt * 3.28084) // Convert to feet.
		if globalStatus.GPS_detected_type != GPS_TYPE_UBX {
			thisGpsPerf.alt = float32(tmpSituation.GPSAltitudeMSL)
=======
		tmpSituation.Alt = float32(alt * 3.28084) // Convert to feet.
		if (globalStatus.GPS_detected_type & 0xf0) != GPS_PROTOCOL_UBX {
			thisGpsPerf.alt = float32(tmpSituation.Alt)
>>>>>>> bcd62e7c
		}

		// Geoid separation (Sep = HAE - MSL)
		// (needed for proper MSL offset on PUBX,00 altitudes)

		geoidSep, err1 := strconv.ParseFloat(x[11], 32)
		if err1 != nil {
			return false
		}
		tmpSituation.GPSGeoidSep = float32(geoidSep * 3.28084) // Convert to feet.
		tmpSituation.GPSHeightAboveEllipsoid = tmpSituation.GPSGeoidSep + tmpSituation.GPSAltitudeMSL

		// Timestamp.
		tmpSituation.GPSLastFixLocalTime = stratuxClock.Time

		if (globalStatus.GPS_detected_type & 0xf0) != GPS_PROTOCOL_UBX {
			updateGPSPerf = true
			thisGpsPerf.msgType = x[0]
		}

		// We've made it this far, so that means we've processed "everything" and can now make the change to mySituation.
		mySituation = tmpSituation

		if updateGPSPerf {
			mySituation.muGPSPerformance.Lock()
			myGPSPerfStats = append(myGPSPerfStats, thisGpsPerf)
			lenGPSPerfStats := len(myGPSPerfStats)
			//	log.Printf("GPSPerf array has %n elements. Contents are: %v\n",lenGPSPerfStats,myGPSPerfStats)
			if lenGPSPerfStats > 299 { //30 seconds @ 10 Hz for UBX, 30 seconds @ 5 Hz for MTK or SIRF with 2x messages per 200 ms)
				myGPSPerfStats = myGPSPerfStats[(lenGPSPerfStats - 299):] // remove the first n entries if more than 300 in the slice
			}
			mySituation.muGPSPerformance.Unlock()
		}

		return true

	} else if (x[0] == "GNRMC") || (x[0] == "GPRMC") { // Recommended Minimum data.
		tmpSituation := mySituation // If we decide to not use the data in this message, then don't make incomplete changes in mySituation.

		//$GPRMC,123519,A,4807.038,N,01131.000,E,022.4,084.4,230394,003.1,W*6A
		/*						check RY835 man for NMEA version, if >2.2, add mode field
				Where:
		     RMC          Recommended Minimum sentence C
		     123519       Fix taken at 12:35:19 UTC
		     A            Status A=active or V=Void.
		     4807.038,N   Latitude 48 deg 07.038' N
		     01131.000,E  Longitude 11 deg 31.000' E
		     022.4        Speed over the ground in knots
		     084.4        Track angle in degrees True
		     230394       Date - 23rd of March 1994
		     003.1,W      Magnetic Variation
		     D				mode field (nmea 2.3 and higher)
		     *6A          The checksum data, always begins with *
		*/
		if len(x) < 11 {
			return false
		}

		// use RMC / GGA message detection to sense "NMEA" type.
		if (globalStatus.GPS_detected_type & 0xf0) == 0 {
			globalStatus.GPS_detected_type |= GPS_PROTOCOL_NMEA
		}

		if x[2] != "A" { // invalid fix
			tmpSituation.GPSFixQuality = 0 // Just a note.
			return false
		}

		// Timestamp.
		if len(x[1]) < 7 {
			return false
		}
		hr, err1 := strconv.Atoi(x[1][0:2])
		min, err2 := strconv.Atoi(x[1][2:4])
		sec, err3 := strconv.ParseFloat(x[1][4:], 32)
		if err1 != nil || err2 != nil || err3 != nil {
			return false
		}
<<<<<<< HEAD
		tmpSituation.GPSLastFixSinceMidnightUTC = float32(3600*hr+60*min) + float32(sec)
		if globalStatus.GPS_detected_type != GPS_TYPE_UBX {
			thisGpsPerf.nmeaTime = tmpSituation.GPSLastFixSinceMidnightUTC
=======
		tmpSituation.LastFixSinceMidnightUTC = float32(3600*hr+60*min) + float32(sec)
		if (globalStatus.GPS_detected_type & 0xf0) != GPS_PROTOCOL_UBX {
			thisGpsPerf.nmeaTime = tmpSituation.LastFixSinceMidnightUTC
>>>>>>> bcd62e7c
		}

		if len(x[9]) == 6 {
			// Date of Fix, i.e 191115 =  19 November 2015 UTC  field 9
			gpsTimeStr := fmt.Sprintf("%s %02d:%02d:%06.3f", x[9], hr, min, sec)
			gpsTime, err := time.Parse("020106 15:04:05.000", gpsTimeStr)
			if err == nil && gpsTime.After(time.Date(2016, time.January, 0, 0, 0, 0, 0, time.UTC)) { // Ignore dates before 2016-JAN-01.
				tmpSituation.GPSLastGPSTimeStratuxTime = stratuxClock.Time
				tmpSituation.GPSTime = gpsTime
				stratuxClock.SetRealTimeReference(gpsTime)
				if time.Since(gpsTime) > 3*time.Second || time.Since(gpsTime) < -3*time.Second {
					setStr := gpsTime.Format("20060102 15:04:05.000") + " UTC"
					log.Printf("setting system time to: '%s'\n", setStr)
					if err := exec.Command("date", "-s", setStr).Run(); err != nil {
						log.Printf("Set Date failure: %s error\n", err)
					} else {
						log.Printf("Time set from GPS. Current time is %v\n", time.Now())
					}
				}
			}
		}

		// Latitude.
		if len(x[3]) < 4 {
			return false
		}
		hr, err1 = strconv.Atoi(x[3][0:2])
		minf, err2 := strconv.ParseFloat(x[3][2:], 32)
		if err1 != nil || err2 != nil {
			return false
		}
		tmpSituation.GPSLatitude = float32(hr) + float32(minf/60.0)
		if x[4] == "S" { // South = negative.
			tmpSituation.GPSLatitude = -tmpSituation.GPSLatitude
		}
		// Longitude.
		if len(x[5]) < 5 {
			return false
		}
		hr, err1 = strconv.Atoi(x[5][0:3])
		minf, err2 = strconv.ParseFloat(x[5][3:], 32)
		if err1 != nil || err2 != nil {
			return false
		}
		tmpSituation.GPSLongitude = float32(hr) + float32(minf/60.0)
		if x[6] == "W" { // West = negative.
			tmpSituation.GPSLongitude = -tmpSituation.GPSLongitude
		}

		tmpSituation.GPSLastFixLocalTime = stratuxClock.Time

		// ground speed in kts (field 7)
		groundspeed, err := strconv.ParseFloat(x[7], 32)
		if err != nil {
			return false
		}
<<<<<<< HEAD
		tmpSituation.GPSGroundSpeed = groundspeed
		if globalStatus.GPS_detected_type != GPS_TYPE_UBX {
=======
		tmpSituation.GroundSpeed = uint16(groundspeed)
		if (globalStatus.GPS_detected_type & 0xf0) != GPS_PROTOCOL_UBX {
>>>>>>> bcd62e7c
			thisGpsPerf.gsf = float32(groundspeed)
		}

		// ground track "True" (field 8)
		trueCourse := float32(0)
		tc, err := strconv.ParseFloat(x[8], 32)
		if err != nil && groundspeed > 3 { // some receivers return null COG at low speeds. Need to ignore this condition.
			return false
		}
		if groundspeed > 3 { //TODO: use average groundspeed over last n seconds to avoid random "jumps"
			trueCourse = float32(tc)
			setTrueCourse(uint16(groundspeed), tc)
<<<<<<< HEAD
			tmpSituation.GPSTrueCourse = trueCourse
			if globalStatus.GPS_detected_type != GPS_TYPE_UBX {
=======
			tmpSituation.TrueCourse = trueCourse
			if (globalStatus.GPS_detected_type & 0xf0) != GPS_PROTOCOL_UBX {
>>>>>>> bcd62e7c
				thisGpsPerf.coursef = float32(tc)
			}
		} else {
			if (globalStatus.GPS_detected_type & 0xf0) != GPS_PROTOCOL_UBX {
				thisGpsPerf.coursef = -999.9
			}
			// Negligible movement. Don't update course, but do use the slow speed.
			//TODO: use average course over last n seconds?
		}
		if (globalStatus.GPS_detected_type & 0xf0) != GPS_PROTOCOL_UBX {
			updateGPSPerf = true
			thisGpsPerf.msgType = x[0]
		}
		tmpSituation.GPSLastGroundTrackTime = stratuxClock.Time

		// We've made it this far, so that means we've processed "everything" and can now make the change to mySituation.
		mySituation = tmpSituation

		if updateGPSPerf {
			mySituation.muGPSPerformance.Lock()
			myGPSPerfStats = append(myGPSPerfStats, thisGpsPerf)
			lenGPSPerfStats := len(myGPSPerfStats)
			//	log.Printf("GPSPerf array has %n elements. Contents are: %v\n",lenGPSPerfStats,myGPSPerfStats)
			if lenGPSPerfStats > 299 { //30 seconds @ 10 Hz for UBX, 30 seconds @ 5 Hz for MTK or SIRF with 2x messages per 200 ms)
				myGPSPerfStats = myGPSPerfStats[(lenGPSPerfStats - 299):] // remove the first n entries if more than 300 in the slice
			}
			mySituation.muGPSPerformance.Unlock()
		}

		setDataLogTimeWithGPS(mySituation)
		return true

	} else if (x[0] == "GNGSA") || (x[0] == "GPGSA") { // Satellite data.
		tmpSituation := mySituation // If we decide to not use the data in this message, then don't make incomplete changes in mySituation.

		if len(x) < 18 {
			return false
		}

		// field 1: operation mode
		// M: manual forced to 2D or 3D mode
		// A: automatic switching between 2D and 3D modes

		/*
			if (x[1] != "A") && (x[1] != "M") { // invalid fix ... but x[2] is a better indicator of fix quality. Deprecating this.
				tmpSituation.GPSFixQuality = 0 // Just a note.
				return false
			}
		*/

		// field 2: solution type
		// 1 = no solution; 2 = 2D fix, 3 = 3D fix. WAAS status is parsed from GGA message, so no need to get here
		if (x[2] == "") || (x[2] == "1") { // missing or no solution
			tmpSituation.GPSFixQuality = 0 // Just a note.
			return false
		}

		// fields 3-14: satellites in solution
		var svStr string
		var svType uint8
		var svSBAS bool    // used to indicate whether this GSA message contains a SBAS satellite
		var svGLONASS bool // used to indicate whether this GSA message contains GLONASS satellites
		sat := 0

		for _, svtxt := range x[3:15] {
			sv, err := strconv.Atoi(svtxt)
			if err == nil {
				sat++

				if sv < 33 { // indicates GPS
					svType = SAT_TYPE_GPS
					svStr = fmt.Sprintf("G%d", sv)
				} else if sv < 65 { // indicates SBAS: WAAS, EGNOS, MSAS, etc.
					svType = SAT_TYPE_SBAS
					svStr = fmt.Sprintf("S%d", sv+87) // add 87 to convert from NMEA to PRN.
					svSBAS = true
				} else if sv < 97 { // GLONASS
					svType = SAT_TYPE_GLONASS
					svStr = fmt.Sprintf("R%d", sv-64) // subtract 64 to convert from NMEA to PRN.
					svGLONASS = true
				} else { //TODO: Galileo
					svType = SAT_TYPE_UNKNOWN
					svStr = fmt.Sprintf("U%d", sv)
				}

				var thisSatellite SatelliteInfo

				// START OF PROTECTED BLOCK
				mySituation.muSatellite.Lock()

				// Retrieve previous information on this satellite code.
				if val, ok := Satellites[svStr]; ok { // if we've already seen this satellite identifier, copy it in to do updates
					thisSatellite = val
					//log.Printf("Satellite %s already seen. Retrieving from 'Satellites'.\n", svStr)
				} else { // this satellite isn't in the Satellites data structure, so create it
					thisSatellite.SatelliteID = svStr
					thisSatellite.SatelliteNMEA = uint8(sv)
					thisSatellite.Type = uint8(svType)
					//log.Printf("Creating new satellite %s from GSA message\n", svStr) // DEBUG
				}
				thisSatellite.InSolution = true
				thisSatellite.TimeLastSolution = stratuxClock.Time
				thisSatellite.TimeLastSeen = stratuxClock.Time    // implied, since this satellite is used in the position solution
				thisSatellite.TimeLastTracked = stratuxClock.Time // implied, since this satellite is used in the position solution

				Satellites[thisSatellite.SatelliteID] = thisSatellite // Update constellation with this satellite
				updateConstellation()
				mySituation.muSatellite.Unlock()
				// END OF PROTECTED BLOCK

			}
		}
		if sat < 12 || tmpSituation.GPSSatellites < 13 { // GSA only reports up to 12 satellites in solution, so we don't want to overwrite higher counts based on updateConstellation().
			tmpSituation.GPSSatellites = uint16(sat)
			if (tmpSituation.GPSFixQuality == 2) && !svSBAS && !svGLONASS { // add one to the satellite count if we have a SBAS solution, but the GSA message doesn't track a SBAS satellite
				tmpSituation.GPSSatellites++
			}
		}

		// field 16: HDOP
		// Accuracy estimate
		hdop, err1 := strconv.ParseFloat(x[16], 32)
		if err1 != nil {
			return false
		}
		if tmpSituation.GPSFixQuality == 2 {
			tmpSituation.GPSHorizontalAccuracy = float32(hdop * 4.0) // Rough 95% confidence estimate for WAAS / DGPS solution
		} else {
			tmpSituation.GPSHorizontalAccuracy = float32(hdop * 8.0) // Rough 95% confidence estimate for 3D non-WAAS solution
		}

		// NACp estimate.
		tmpSituation.GPSNACp = calculateNACp(tmpSituation.GPSHorizontalAccuracy)

		// field 17: VDOP
		// accuracy estimate
		vdop, err1 := strconv.ParseFloat(x[17], 32)
		if err1 != nil {
			return false
		}
		tmpSituation.GPSVerticalAccuracy = float32(vdop * 5) // rough estimate for 95% confidence

		// We've made it this far, so that means we've processed "everything" and can now make the change to mySituation.
		mySituation = tmpSituation
		return true

	}

	if (x[0] == "GPGSV") || (x[0] == "GLGSV") { // GPS + SBAS or GLONASS satellites in view message. Galileo is TBD.
		if len(x) < 4 {
			return false
		}

		// field 1 = number of GSV messages of this type
		msgNum, err := strconv.Atoi(x[2])
		if err != nil {
			return false
		}

		// field 2 = index of this GSV message

		msgIndex, err := strconv.Atoi(x[2])
		if err != nil {
			return false
		}

		// field 3 = number of GPS satellites tracked
		/* Is this redundant if parsing from full constellation?
		satTracked, err := strconv.Atoi(x[3])
		if err != nil {
			return false
		}
		*/

		//mySituation.GPSSatellitesTracked = uint16(satTracked) // Replaced with parsing of 'Satellites' data structure

		// field 4-7 = repeating block with satellite id, elevation, azimuth, and signal strengh (Cno)

		lenGSV := len(x)
		satsThisMsg := (lenGSV - 4) / 4

		if globalSettings.DEBUG {
			log.Printf("%s message [%d of %d] is %v fields long and describes %v satellites\n", x[0], msgIndex, msgNum, lenGSV, satsThisMsg)
		}

		var sv, elev, az, cno int
		var svType uint8
		var svStr string

		for i := 0; i < satsThisMsg; i++ {

			sv, err = strconv.Atoi(x[4+4*i]) // sv number
			if err != nil {
				return false
			}
			if sv < 33 { // indicates GPS
				svType = SAT_TYPE_GPS
				svStr = fmt.Sprintf("G%d", sv)
			} else if sv < 65 { // indicates SBAS: WAAS, EGNOS, MSAS, etc.
				svType = SAT_TYPE_SBAS
				svStr = fmt.Sprintf("S%d", sv+87) // add 87 to convert from NMEA to PRN.
			} else if sv < 97 { // GLONASS
				svType = SAT_TYPE_GLONASS
				svStr = fmt.Sprintf("R%d", sv-64) // subtract 64 to convert from NMEA to PRN.
			} else { //TODO: Galileo
				svType = SAT_TYPE_UNKNOWN
				svStr = fmt.Sprintf("U%d", sv)
			}

			var thisSatellite SatelliteInfo

			// START OF PROTECTED BLOCK
			mySituation.muSatellite.Lock()

			// Retrieve previous information on this satellite code.
			if val, ok := Satellites[svStr]; ok { // if we've already seen this satellite identifier, copy it in to do updates
				thisSatellite = val
				//log.Printf("Satellite %s already seen. Retrieving from 'Satellites'.\n", svStr) // DEBUG
			} else { // this satellite isn't in the Satellites data structure, so create it new
				thisSatellite.SatelliteID = svStr
				thisSatellite.SatelliteNMEA = uint8(sv)
				thisSatellite.Type = uint8(svType)
				//log.Printf("Creating new satellite %s\n", svStr) // DEBUG
			}
			thisSatellite.TimeLastTracked = stratuxClock.Time

			elev, err = strconv.Atoi(x[5+4*i]) // elevation
			if err != nil {                    // some firmwares leave this blank if there's no position fix. Represent as -999.
				elev = -999
			}
			thisSatellite.Elevation = int16(elev)

			az, err = strconv.Atoi(x[6+4*i]) // azimuth
			if err != nil {                  // UBX allows tracking up to 5(?) degrees below horizon. Some firmwares leave this blank if no position fix. Represent invalid as -999.
				az = -999
			}
			thisSatellite.Azimuth = int16(az)

			cno, err = strconv.Atoi(x[7+4*i]) // signal
			if err != nil {                   // will be blank if satellite isn't being received. Represent as -99.
				cno = -99
				thisSatellite.InSolution = false // resets the "InSolution" status if the satellite disappears out of solution due to no signal. FIXME
				//log.Printf("Satellite %s is no longer in solution due to cno parse error - GSV\n", svStr) // DEBUG
			} else if cno > 0 {
				thisSatellite.TimeLastSeen = stratuxClock.Time // Is this needed?
			}
			if cno > 127 { // make sure strong signals don't overflow. Normal range is 0-99 so it shouldn't, but take no chances.
				cno = 127
			}
			thisSatellite.Signal = int8(cno)

			// hack workaround for GSA 12-sv limitation... if this is a SBAS satellite, we have a SBAS solution, and signal is greater than some arbitrary threshold, set InSolution
			// drawback is this will show all tracked SBAS satellites as being in solution.
			if thisSatellite.Type == SAT_TYPE_SBAS {
				if mySituation.GPSFixQuality == 2 {
					if thisSatellite.Signal > 16 {
						thisSatellite.InSolution = true
						thisSatellite.TimeLastSolution = stratuxClock.Time
					}
				} else { // quality == 0 or 1
					thisSatellite.InSolution = false
					//log.Printf("WAAS satellite %s is marked as out of solution GSV\n", svStr) // DEBUG
				}
			}

			if globalSettings.DEBUG {
				inSolnStr := " "
				if thisSatellite.InSolution {
					inSolnStr = "+"
				}
				log.Printf("GSV: Satellite %s%s at index %d. Type = %d, NMEA-ID = %d, Elev = %d, Azimuth = %d, Cno = %d\n", inSolnStr, svStr, i, svType, sv, elev, az, cno) // remove later?
			}

			Satellites[thisSatellite.SatelliteID] = thisSatellite // Update constellation with this satellite
			updateConstellation()
			mySituation.muSatellite.Unlock()
			// END OF PROTECTED BLOCK
		}

		return true
	}

	// If we've gotten this far, the message isn't one that we can use.
	return false
}

func gpsSerialReader() {
	defer serialPort.Close()
	readyToInitGPS = false //TODO: replace with channel control to terminate goroutine when complete

	i := 0 //debug monitor
	scanner := bufio.NewScanner(serialPort)
	for scanner.Scan() && globalStatus.GPS_connected && globalSettings.GPS_Enabled {
		i++
		if globalSettings.DEBUG && i%100 == 0 {
			log.Printf("gpsSerialReader() scanner loop iteration i=%d\n", i) // debug monitor
		}

		s := scanner.Text()

		if !processNMEALine(s) {
			if globalSettings.DEBUG {
				fmt.Printf("processNMEALine() exited early -- %s\n", s)
			}
		}
	}
	if err := scanner.Err(); err != nil {
		log.Printf("reading standard input: %s\n", err.Error())
	}

	if globalSettings.DEBUG {
		log.Printf("Exiting gpsSerialReader() after i=%d loops\n", i) // debug monitor
	}
	globalStatus.GPS_connected = false
	readyToInitGPS = true //TODO: replace with channel control to terminate goroutine when complete
	return
}

func makeFFAHRSSimReport() {
	s := fmt.Sprintf("XATTStratux,%f,%f,%f", mySituation.AHRSGyroHeading, mySituation.AHRSPitch, mySituation.AHRSRoll)

	sendMsg([]byte(s), NETWORK_AHRS_FFSIM, false)
}

func makeAHRSGDL90Report() {
	msg := make([]byte, 24)
	msg[0] = 0x4c
	msg[1] = 0x45
	msg[2] = 0x01
	msg[3] = 0x01

	// Values if invalid
	pitch := int16(0x7FFF)
	roll := int16(0x7FFF)
	hdg := int16(0x7FFF)
	slip_skid := int16(0x7FFF)
	yaw_rate := int16(0x7FFF)
	g := int16(0x7FFF)
	airspeed := int16(0x7FFF) // Can add this once we can read airspeed
	palt := uint16(0xFFFF)
	vs := int16(0x7FFF)
	if isAHRSValid() {
		pitch = roundToInt16(mySituation.AHRSPitch * 10)
		roll = roundToInt16(mySituation.AHRSRoll * 10)
		hdg = roundToInt16(mySituation.AHRSGyroHeading * 10) // TODO westphae: switch to AHRSMagHeading?
		slip_skid = roundToInt16(-mySituation.AHRSSlipSkid * 10)
		yaw_rate = roundToInt16(mySituation.AHRSTurnRate * 10)
		g = roundToInt16(mySituation.AHRSGLoad * 10)
	}
	if isTempPressValid() {
		palt = uint16(mySituation.BaroPressureAltitude + 5000.5)
		vs = roundToInt16(mySituation.BaroVerticalSpeed)
	}

	// Roll.
	msg[4] = byte((roll >> 8) & 0xFF)
	msg[5] = byte(roll & 0xFF)

	// Pitch.
	msg[6] = byte((pitch >> 8) & 0xFF)
	msg[7] = byte(pitch & 0xFF)

	// Heading.
	msg[8] = byte((hdg >> 8) & 0xFF)
	msg[9] = byte(hdg & 0xFF)

	// Slip/skid.
	msg[10] = byte((slip_skid >> 8) & 0xFF)
	msg[11] = byte(slip_skid & 0xFF)

	// Yaw rate.
	msg[12] = byte((yaw_rate >> 8) & 0xFF)
	msg[13] = byte(yaw_rate & 0xFF)

	// "G".
	msg[14] = byte((g >> 8) & 0xFF)
	msg[15] = byte(g & 0xFF)

	// Indicated Airspeed
	msg[16] = byte((airspeed >> 8) & 0xFF)
	msg[17] = byte(airspeed & 0xFF)

	// Pressure Altitude
	msg[18] = byte((palt >> 8) & 0xFF)
	msg[19] = byte(palt & 0xFF)

	// Vertical Speed
	msg[20] = byte((vs >> 8) & 0xFF)
	msg[21] = byte(vs & 0xFF)

	// Reserved
	msg[22] = 0x7F
	msg[23] = 0xFF

	sendMsg(prepareMessage(msg), NETWORK_AHRS_GDL90, false)
}

func gpsAttitudeSender() {
	timer := time.NewTicker(100 * time.Millisecond) // ~10Hz update.
	for {
		<-timer.C
		myGPSPerfStats = make([]gpsPerfStats, 0) // reinitialize statistics on disconnect / reconnect
		for !(globalSettings.IMU_Sensor_Enabled && globalStatus.IMUConnected) && (globalSettings.GPS_Enabled && globalStatus.GPS_connected) {
			<-timer.C

			if mySituation.GPSFixQuality == 0 || !calcGPSAttitude() {
				if globalSettings.DEBUG {
					log.Printf("Couldn't calculate GPS-based attitude statistics\n")
				}
			} else {
				mySituation.muGPSPerformance.Lock()
				index := len(myGPSPerfStats) - 1
				if index > 1 {
					mySituation.AHRSPitch = myGPSPerfStats[index].gpsPitch
					mySituation.AHRSRoll = myGPSPerfStats[index].gpsRoll
					mySituation.AHRSGyroHeading = float64(mySituation.GPSTrueCourse)
					mySituation.AHRSLastAttitudeTime = stratuxClock.Time

					makeAHRSGDL90Report()
				}
				mySituation.muGPSPerformance.Unlock()
			}
		}
	}
}

/*
	updateConstellation(): Periodic cleanup and statistics calculation for 'Satellites'
		data structure. Calling functions must protect this in a mySituation.muSatellite.

*/

func updateConstellation() {
	var sats, tracked, seen uint8
	for svStr, thisSatellite := range Satellites {
		if stratuxClock.Since(thisSatellite.TimeLastTracked) > 10*time.Second { // remove stale satellites if they haven't been tracked for 10 seconds
			delete(Satellites, svStr)
		} else { // satellite almanac data is "fresh" even if it isn't being received.
			tracked++
			if thisSatellite.Signal > 0 {
				seen++
			}
			if stratuxClock.Since(thisSatellite.TimeLastSolution) > 5*time.Second {
				thisSatellite.InSolution = false
				Satellites[svStr] = thisSatellite
			}
			if thisSatellite.InSolution { // TESTING: Determine "In solution" from structure (fix for multi-GNSS overflow)
				sats++
			}
			// do any other calculations needed for this satellite
		}
	}

	mySituation.GPSSatellites = uint16(sats)
	mySituation.GPSSatellitesTracked = uint16(tracked)
	mySituation.GPSSatellitesSeen = uint16(seen)
}

func isGPSConnected() bool {
	return stratuxClock.Since(mySituation.GPSLastValidNMEAMessageTime) < 5*time.Second
}

/*
isGPSValid returns true only if a valid position fix has been seen in the last 15 seconds,
and if the GPS subsystem has recently detected a GPS device.

<<<<<<< HEAD
If false, 'GPSFixQuality` is set to 0 ("No fix"), as is the number of satellites in solution.
=======
If false, 'Quality` is set to 0 ("No fix"), NACp == 0, and horizontal / vertical accuracy set to large numbers
>>>>>>> bcd62e7c
*/

func isGPSValid() bool {
	isValid := false
	if (stratuxClock.Since(mySituation.GPSLastFixLocalTime) < 15*time.Second) && globalStatus.GPS_connected && mySituation.GPSFixQuality > 0 {
		isValid = true
	} else {
<<<<<<< HEAD
		mySituation.GPSFixQuality = 0
		mySituation.GPSSatellites = 0
=======
		mySituation.Quality = 0
		mySituation.Satellites = 0
		mySituation.Accuracy = 999999
		mySituation.AccuracyVert = 999999
		mySituation.NACp = 0
>>>>>>> bcd62e7c
	}
	return isValid
}

func isGPSGroundTrackValid() bool {
	return stratuxClock.Since(mySituation.GPSLastGroundTrackTime) < 15*time.Second
}

func isGPSClockValid() bool {
	return stratuxClock.Since(mySituation.GPSLastGPSTimeStratuxTime) < 15*time.Second
}

func isAHRSValid() bool {
	return stratuxClock.Since(mySituation.AHRSLastAttitudeTime) < 1*time.Second // If attitude information gets to be over 1 second old, declare invalid.
}

func isTempPressValid() bool {
	return stratuxClock.Since(mySituation.BaroLastMeasurementTime) < 15*time.Second
}

func pollGPS() {
	readyToInitGPS = true //TODO: Implement more robust method (channel control) to kill zombie serial readers
	timer := time.NewTicker(4 * time.Second)
	go gpsAttitudeSender()
	for {
		<-timer.C
		// GPS enabled, was not connected previously?
		if globalSettings.GPS_Enabled && !globalStatus.GPS_connected && readyToInitGPS { //TODO: Implement more robust method (channel control) to kill zombie serial readers
			globalStatus.GPS_connected = initGPSSerial()
			if globalStatus.GPS_connected {
				go gpsSerialReader()
			}
		}
	}
}

func initGPS() {
	Satellites = make(map[string]SatelliteInfo)

	go pollGPS()
}<|MERGE_RESOLUTION|>--- conflicted
+++ resolved
@@ -50,7 +50,6 @@
 
 type SituationData struct {
 	// From GPS.
-<<<<<<< HEAD
 	muGPS                       *sync.Mutex
 	muGPSPerformance            *sync.Mutex
 	muSatellite                 *sync.Mutex
@@ -58,19 +57,19 @@
 	GPSLatitude                 float32
 	GPSLongitude                float32
 	GPSFixQuality               uint8
-	GPSHeightAboveEllipsoid     float32   // GPS height above WGS84 ellipsoid, ft. This is specified by the GDL90 protocol, but most EFBs use MSL altitude instead. HAE is about 70-100 ft below GPS MSL altitude over most of the US.
-	GPSGeoidSep                 float32   // geoid separation, ft, MSL minus HAE (used in altitude calculation)
-	GPSSatellites               uint16    // satellites used in solution
-	GPSSatellitesTracked        uint16    // satellites tracked (almanac data received)
-	GPSSatellitesSeen           uint16    // satellites seen (signal received)
-	GPSHorizontalAccuracy       float32   // 95% confidence for horizontal position, meters.
-	GPSNACp                     uint8     // NACp categories are defined in AC 20-165A
-	GPSAltitudeMSL              float32   // Feet MSL
-	GPSVerticalAccuracy         float32   // 95% confidence for vertical position, meters
-	GPSVerticalSpeed            float32   // GPS vertical velocity, feet per second
+	GPSHeightAboveEllipsoid     float32 // GPS height above WGS84 ellipsoid, ft. This is specified by the GDL90 protocol, but most EFBs use MSL altitude instead. HAE is about 70-100 ft below GPS MSL altitude over most of the US.
+	GPSGeoidSep                 float32 // geoid separation, ft, MSL minus HAE (used in altitude calculation)
+	GPSSatellites               uint16  // satellites used in solution
+	GPSSatellitesTracked        uint16  // satellites tracked (almanac data received)
+	GPSSatellitesSeen           uint16  // satellites seen (signal received)
+	GPSHorizontalAccuracy       float32 // 95% confidence for horizontal position, meters.
+	GPSNACp                     uint8   // NACp categories are defined in AC 20-165A
+	GPSAltitudeMSL              float32 // Feet MSL
+	GPSVerticalAccuracy         float32 // 95% confidence for vertical position, meters
+	GPSVerticalSpeed            float32 // GPS vertical velocity, feet per second
 	GPSLastFixLocalTime         time.Time
 	GPSTrueCourse               float32
-	GPSTurnRate                 float64   // calculated GPS rate of turn, degrees per second
+	GPSTurnRate                 float64 // calculated GPS rate of turn, degrees per second
 	GPSGroundSpeed              float64
 	GPSLastGroundTrackTime      time.Time
 	GPSTime                     time.Time
@@ -84,37 +83,6 @@
 	BaroPressureAltitude    float64
 	BaroVerticalSpeed       float64
 	BaroLastMeasurementTime time.Time
-=======
-	LastFixSinceMidnightUTC  float32
-	Lat                      float32
-	Lng                      float32
-	Quality                  uint8
-	HeightAboveEllipsoid     float32 // GPS height above WGS84 ellipsoid, ft. This is specified by the GDL90 protocol, but most EFBs use MSL altitude instead. HAE is about 70-100 ft below GPS MSL altitude over most of the US.
-	GeoidSep                 float32 // geoid separation, ft, MSL minus HAE (used in altitude calculation)
-	Satellites               uint16  // satellites used in solution
-	SatellitesTracked        uint16  // satellites tracked (almanac data received)
-	SatellitesSeen           uint16  // satellites seen (signal received)
-	Accuracy                 float32 // 95% confidence for horizontal position, meters.
-	NACp                     uint8   // NACp categories are defined in AC 20-165A
-	Alt                      float32 // Feet MSL
-	AccuracyVert             float32 // 95% confidence for vertical position, meters
-	GPSVertVel               float32 // GPS vertical velocity, feet per second
-	LastFixLocalTime         time.Time
-	TrueCourse               float32
-	GPSTurnRate              float64 // calculated GPS rate of turn, degrees per second
-	GroundSpeed              uint16
-	LastGroundTrackTime      time.Time
-	GPSTime                  time.Time
-	LastGPSTimeTime          time.Time // stratuxClock time since last GPS time received.
-	LastValidNMEAMessageTime time.Time // time valid NMEA message last seen
-	LastValidNMEAMessage     string    // last NMEA message processed.
-	PositionSampleRate       float64   // calculated sample rate of GPS positions
-
-	// From BMP180 pressure sensor.
-	Temp              float64
-	Pressure_alt      float64
-	LastTempPressTime time.Time
->>>>>>> bcd62e7c
 
 	// From AHRS source.
 	muAttitude           *sync.Mutex
@@ -287,13 +255,9 @@
 			log.Printf("Finished writing SiRF GPS config to %s. Opening port to test connection.\n", device)
 		}
 	} else {
-<<<<<<< HEAD
-		// Set 10 Hz update. Little endian order.
-=======
 		// Byte order for UBX configuration is little endian.
 
 		// Set 10 Hz update to make gpsattitude more responsive for ublox7/8.
->>>>>>> bcd62e7c
 		p.Write(makeUBXCFG(0x06, 0x08, 6, []byte{0x64, 0x00, 0x01, 0x00, 0x01, 0x00})) // 10 Hz
 		//p.Write(makeUBXCFG(0x06, 0x08, 6, []byte{0xc8, 0x00, 0x01, 0x00, 0x01, 0x00})) // 5 Hz
 
@@ -1328,15 +1292,9 @@
 			return false
 		}
 
-<<<<<<< HEAD
 		tmpSituation.GPSLastFixSinceMidnightUTC = float32(3600*hr+60*min) + float32(sec)
 		if globalStatus.GPS_detected_type != GPS_TYPE_UBX {
 			thisGpsPerf.nmeaTime = tmpSituation.GPSLastFixSinceMidnightUTC
-=======
-		tmpSituation.LastFixSinceMidnightUTC = float32(3600*hr+60*min) + float32(sec)
-		if (globalStatus.GPS_detected_type & 0xf0) != GPS_PROTOCOL_UBX {
-			thisGpsPerf.nmeaTime = tmpSituation.LastFixSinceMidnightUTC
->>>>>>> bcd62e7c
 		}
 
 		// Latitude.
@@ -1375,15 +1333,9 @@
 		if err1 != nil {
 			return false
 		}
-<<<<<<< HEAD
 		tmpSituation.GPSAltitudeMSL = float32(alt * 3.28084) // Convert to feet.
 		if globalStatus.GPS_detected_type != GPS_TYPE_UBX {
 			thisGpsPerf.alt = float32(tmpSituation.GPSAltitudeMSL)
-=======
-		tmpSituation.Alt = float32(alt * 3.28084) // Convert to feet.
-		if (globalStatus.GPS_detected_type & 0xf0) != GPS_PROTOCOL_UBX {
-			thisGpsPerf.alt = float32(tmpSituation.Alt)
->>>>>>> bcd62e7c
 		}
 
 		// Geoid separation (Sep = HAE - MSL)
@@ -1462,15 +1414,9 @@
 		if err1 != nil || err2 != nil || err3 != nil {
 			return false
 		}
-<<<<<<< HEAD
 		tmpSituation.GPSLastFixSinceMidnightUTC = float32(3600*hr+60*min) + float32(sec)
 		if globalStatus.GPS_detected_type != GPS_TYPE_UBX {
 			thisGpsPerf.nmeaTime = tmpSituation.GPSLastFixSinceMidnightUTC
-=======
-		tmpSituation.LastFixSinceMidnightUTC = float32(3600*hr+60*min) + float32(sec)
-		if (globalStatus.GPS_detected_type & 0xf0) != GPS_PROTOCOL_UBX {
-			thisGpsPerf.nmeaTime = tmpSituation.LastFixSinceMidnightUTC
->>>>>>> bcd62e7c
 		}
 
 		if len(x[9]) == 6 {
@@ -1527,13 +1473,8 @@
 		if err != nil {
 			return false
 		}
-<<<<<<< HEAD
 		tmpSituation.GPSGroundSpeed = groundspeed
 		if globalStatus.GPS_detected_type != GPS_TYPE_UBX {
-=======
-		tmpSituation.GroundSpeed = uint16(groundspeed)
-		if (globalStatus.GPS_detected_type & 0xf0) != GPS_PROTOCOL_UBX {
->>>>>>> bcd62e7c
 			thisGpsPerf.gsf = float32(groundspeed)
 		}
 
@@ -1546,13 +1487,8 @@
 		if groundspeed > 3 { //TODO: use average groundspeed over last n seconds to avoid random "jumps"
 			trueCourse = float32(tc)
 			setTrueCourse(uint16(groundspeed), tc)
-<<<<<<< HEAD
 			tmpSituation.GPSTrueCourse = trueCourse
 			if globalStatus.GPS_detected_type != GPS_TYPE_UBX {
-=======
-			tmpSituation.TrueCourse = trueCourse
-			if (globalStatus.GPS_detected_type & 0xf0) != GPS_PROTOCOL_UBX {
->>>>>>> bcd62e7c
 				thisGpsPerf.coursef = float32(tc)
 			}
 		} else {
@@ -2019,11 +1955,7 @@
 isGPSValid returns true only if a valid position fix has been seen in the last 15 seconds,
 and if the GPS subsystem has recently detected a GPS device.
 
-<<<<<<< HEAD
 If false, 'GPSFixQuality` is set to 0 ("No fix"), as is the number of satellites in solution.
-=======
-If false, 'Quality` is set to 0 ("No fix"), NACp == 0, and horizontal / vertical accuracy set to large numbers
->>>>>>> bcd62e7c
 */
 
 func isGPSValid() bool {
@@ -2031,16 +1963,11 @@
 	if (stratuxClock.Since(mySituation.GPSLastFixLocalTime) < 15*time.Second) && globalStatus.GPS_connected && mySituation.GPSFixQuality > 0 {
 		isValid = true
 	} else {
-<<<<<<< HEAD
 		mySituation.GPSFixQuality = 0
 		mySituation.GPSSatellites = 0
-=======
-		mySituation.Quality = 0
-		mySituation.Satellites = 0
-		mySituation.Accuracy = 999999
-		mySituation.AccuracyVert = 999999
-		mySituation.NACp = 0
->>>>>>> bcd62e7c
+		mySituation.GPSHorizontalAccuracy = 999999
+		mySituation.GPSVerticalAccuracy = 999999
+		mySituation.GPSNACp = 0
 	}
 	return isValid
 }
