--- conflicted
+++ resolved
@@ -1661,17 +1661,10 @@
 
 			}
 		}
-<<<<<<< HEAD
 		if sat < 12 || tmpSituation.GPSSatellites < 13 { // GSA only reports up to 12 satellites in solution, so we don't want to overwrite higher counts based on updateConstellation().
 			tmpSituation.GPSSatellites = uint16(sat)
 			if (tmpSituation.GPSFixQuality == 2) && !svSBAS && !svGLONASS { // add one to the satellite count if we have a SBAS solution, but the GSA message doesn't track a SBAS satellite
 				tmpSituation.GPSSatellites++
-=======
-		if sat < 12 || tmpSituation.Satellites < 13 { // GSA only reports up to 12 satellites in solution, so we don't want to overwrite higher counts based on updateConstellation().
-			tmpSituation.Satellites = uint16(sat)
-			if (tmpSituation.Quality == 2) && !svSBAS && !svGLONASS && !svGalileo { // add one to the satellite count if we have a SBAS solution, but the GSA message doesn't track a SBAS satellite
-				tmpSituation.Satellites++
->>>>>>> 7d7c2abe
 			}
 		}
 
@@ -1964,11 +1957,7 @@
 		for !(globalSettings.IMU_Sensor_Enabled && globalStatus.IMUConnected) && (globalSettings.GPS_Enabled && globalStatus.GPS_connected) {
 			<-timer.C
 
-<<<<<<< HEAD
-			if mySituation.GPSFixQuality == 0 || !calcGPSAttitude() {
-=======
 			if !isGPSValid() || !calcGPSAttitude() {
->>>>>>> 7d7c2abe
 				if globalSettings.DEBUG {
 					log.Printf("Couldn't calculate GPS-based attitude statistics\n")
 				}
