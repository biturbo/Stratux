<<<<<<< HEAD
<div class="col-sm-12">
	<div class="col-sm-6 hider">
		<div class="panel panel-default">
			<div class="panel-heading"><span class="panel_label">GPS</span></div>
			<div class="panel-body">
				<div class="row">
					<span class="col-xs-12">
						<div class="map-container">
							<div id="map_display" class="world-map" ng-attr-style="background-position:{{map_pos_x + 'px ' + map_pos_y + 'px'}}; width:{{map_width}}px; height:{{map_height}}px;">
								<div class="mark-position" ng-style="{left: map_mark_x+'px', top: map_mark_y+'px'}">
									<span class="fa fa-crosshairs"></span>
								</div>
							</div>
						</div>
					</span>
				</div>
				<div class="separator"></div>
				<div class="row">
					<strong class="col-xs-6 text-center">Location:</strong>
					<strong class="col-xs-6 text-center">Track:</strong>
				</div>
				<div class="row">
					<span class="col-xs-6 text-center">{{gps_lat}}, {{gps_lon}} &plusmn; {{gps_accuracy}} m <br> {{gps_alt}} &plusmn; {{gps_vert_accuracy}} ft  @ {{gps_vert_speed}} ft/min</span>
					<span class="col-xs-6 text-center">{{gps_track}}&deg; @ {{gps_speed}} KTS</span>
				</div>
			</div>
		</div>
	</div>
	<div class="col-sm-6">
		<div class="panel panel-default">
			<div class="panel-heading"><span ng-click="hideClick()" class="panel_label">AHRS</span></div>
			<div class="panel-body">
				<div class="row">
					<span class="col-xs-12">
						<div id="ahrs_display"></div>
					</span>
				</div>
				<div class="col-xs-12">
					<div class="row" style="margin-bottom: 4px;">
						<div class="col-xs-3 text-center indicator off" id="status-calibrating">Ready</div>
						<div class="col-xs-2 text-center indicator off" id="status-gps">GPS</div>
						<div class="col-xs-2 text-center indicator off" id="status-imu">ATT</div>
						<div class="col-xs-2 text-center indicator off" id="status-bmp">ALT</div>
						<div class="col-xs-3 text-center indicator off" id="status-logging">Logging</div>
					</div>
				</div>
				<div class="col-xs-12">
					<div class="separator"></div>
					<div class="col-xs-3">
						<a ng-click="AHRSCage()" class="btn btn-primary" ng-disabled="IsCaging()">Reset<br>AHRS</a>
					</div>
					<div class="col-xs-9">
						<div class="row">
							<strong class="col-xs-3 text-center">Track</strong>
							<strong class="col-xs-3 text-center">Pitch</strong>
							<strong class="col-xs-3 text-center">Roll</strong>
							<strong class="col-xs-3 text-center">P-Alt</strong>
						</div>
						<div class="row">
							<span class="col-xs-3 text-center">{{ahrs_heading}}&deg;</span>
							<span class="col-xs-3 text-center">{{ahrs_pitch}}&deg;</span>
							<span class="col-xs-3 text-center">{{ahrs_roll}}&deg;</span>
							<span class="col-xs-3 text-center">{{ahrs_alt}} ft</span>
						</div>
						<div class="row">
							<strong class="col-xs-3 text-center">Mag Hdg</strong>
							<strong class="col-xs-3 text-center" >Slip/<wbr>Skid</strong>
							<strong class="col-xs-3 text-center">Turn Rate</strong>
							<strong class="col-xs-3 text-center">G Load</strong>
						</div>
						<div class="row">
							<span class="col-xs-3 text-center">{{ahrs_heading_mag}}&deg;</span>
							<span class="col-xs-3 text-center">{{ahrs_slip_skid}}&deg;</span>
							<span class="col-xs-3 text-center">{{ahrs_turn_rate}} min</span>
							<span class="col-xs-3 text-center">{{ahrs_gload}}G</span>
						</div>
					</div>
				</div>
			</div>
		</div>
	</div>
</div>
<div class="col-sm-12">
	<div class="col-sm-6 hider">
		<div class="panel panel-default">
			<div class="panel-heading">
				<span class="panel_label">Satellites</span>
			</div>
			<div class="panel-body towers-page">
				<div class="row">
					<span class="col-xs-3"><strong>Satellite</strong></span>
					<!--<span class="col-xs-2 text-right"><strong>NMEA Code</strong></span>-->
					<span class="col-xs-3 text-right"><strong>Elevation</strong></span>
					<span class="col-xs-3 text-right"><strong>Azimuth</strong></span>
					<span class="col-xs-3 text-right"><strong>Signal</strong></span>
				</div>

				<div class="row" ng-repeat="satellite in data_list | orderBy: 'SatelliteNMEA'">
					<div class="separator"></div>
					<span class="col-xs-3">{{satellite.SatelliteID}}<span ng-show="satellite.InSolution">&nbsp;&#x2705;</span></span>
					<!--<span class="col-xs-2 text-right">{{satellite.SatelliteNMEA}}</span>-->
					<span class="col-xs-3 text-right">{{satellite.Elevation < -5 ? "---" : satellite.Elevation}}&deg;</span>
					<span class="col-xs-3 text-right">{{satellite.Azimuth < 0 ? "---" : satellite.Azimuth}}&deg;</span>
					<span class="col-xs-3 text-right">{{satellite.Signal < 1 ? "---" : satellite.Signal}}<span style="font-size:50%">&nbsp;dB-Hz</span></span>
				</div>
			</div>

			<div class="separator"></div>
			<div class="panel-footer">
				<div class="row">
					<label class="col-xs-6">GPS solution:</label>
					<span class="col-xs-6">{{SolutionText}}</span>
				</div>
				<div class="row">
					<label class="col-xs-6">Summary:</label>
					<span class="col-xs-6">{{Satellites}} in solution; {{GPS_satellites_seen}} seen; {{GPS_satellites_tracked}} tracked</span>
				</div>
			</div>
		</div>
	</div>
	<div class="col-sm-6 hider">
		<div class="panel panel-default">
			<div class="panel-heading">
				<span class="panel_label">G-Meter</span>
			</div>
			<div class="panel-body">
				<div class="row">
					<span class="col-xs-12">
						<div id="gMeter_display"></div>
					</span>
				</div>
			</div>
		</div>
	</div>
</div>
=======
<div class="col-sm-12">
	<div class="col-sm-6">
		<div class="panel panel-default">
			<div class="panel-heading"><span class="panel_label">GPS</span></div>
			<div class="panel-body">
				<div class="row">
					<span class="col-xs-12">
						<div class="map-container">
							<div id="map_display" class="world-map" ng-attr-style="background-position:{{map_pos_x + 'px ' + map_pos_y + 'px'}}; width:{{map_width}}px; height:{{map_height}}px;">
								<div class="mark-position" ng-style="{left: map_mark_x+'px', top: map_mark_y+'px'}">
									<span class="fa fa-crosshairs"></span>
								</div>
							</div>
						</div>
					</span>
				</div>
				<div class="separator"></div>
				<div class="row">
					<strong class="col-xs-6 text-center">Location:</strong>
					<strong class="col-xs-6 text-center">Track:</strong>
                </div>
				<div class="row">
					<span class="col-xs-6 text-center">{{gps_lat}}, {{gps_lon}} &plusmn; {{gps_accuracy}} m <br> {{gps_alt}} &plusmn; {{gps_vert_accuracy}} ft  @ {{gps_vert_speed}} ft/min</span>
					<span class="col-xs-6 text-center">{{gps_track}}&deg; @ {{gps_speed}} KTS</span>
				</div>
			</div>
		</div>
	</div>
	<div class="col-sm-6">
		<div class="panel panel-default">
			<div class="panel-heading"><span class="panel_label">AHRS</span></div>
			<div class="panel-body">
				<div class="row">
					<span class="col-xs-12">
					    <canvas id="ahrs_display">
        					your web browser doesn't support the &lt;canvas>&gt; element.
    					</canvas>
					</span>
				</div>
				<div class="separator"></div>
				<div class="row">
					<strong class="col-xs-3 text-center">Heading:</strong>
					<strong class="col-xs-3 text-center">Pitch:</strong>
					<strong class="col-xs-3 text-center">Roll:</strong>
					<strong class="col-xs-3 text-center">P-Alt:</strong>
				</div>
				<div class="row">
					<span class="col-xs-3 text-center">{{ahrs_heading}}&deg;</span>
					<span class="col-xs-3 text-center">{{ahrs_pitch}}&deg;</span>
					<span class="col-xs-3 text-center">{{ahrs_roll}}&deg;</span>
					<span class="col-xs-3 text-center">{{ahrs_alt}} ft</span>
				</div>
			</div>
		</div>
	</div>
</div>
<div class="col-sm-12">
	<div class="col-sm-6">
		<div class="panel panel-default">
			<div class="panel-heading">
				<span class="panel_label">Satellites</span>
			</div>
			<div class="panel-body towers-page">
				<div class="row">
					<span class="col-xs-3"><strong>Satellite</strong></span>
					<!--<span class="col-xs-2 text-right"><strong>NMEA Code</strong></span>-->
					<span class="col-xs-3 text-right"><strong>Elevation</strong></span>
					<span class="col-xs-3 text-right"><strong>Azimuth</strong></span>
					<span class="col-xs-3 text-right"><strong>Signal</strong></span>
				</div>

				<div class="row" ng-repeat="satellite in data_list | orderBy: 'SatelliteNMEA'">
					<div class="separator"></div>
					<span class="col-xs-3">{{satellite.SatelliteID}}<span ng-show="satellite.InSolution">&nbsp;&#x2705;</span></span>
					<!--<span class="col-xs-2 text-right">{{satellite.SatelliteNMEA}}</span>-->
					<span class="col-xs-3 text-right">{{satellite.Elevation < -5 ? "---" : satellite.Elevation}}&deg;</span>
					<span class="col-xs-3 text-right">{{satellite.Azimuth < 0 ? "---" : satellite.Azimuth}}&deg;</span>
					<span class="col-xs-3 text-right">{{satellite.Signal < 1 ? "---" : satellite.Signal}}<span style="font-size:50%">&nbsp;dB-Hz</span></span>
				</div>
			</div>

			<div class="separator"></div>
			<div class="panel-footer">
				<div class="row">
					<label class="col-xs-6">GPS solution:</label>
					<span class="col-xs-6">{{SolutionText}} @ {{PositionSampleRate}} Hz</span>
				</div>
				<div class="row">
					<label class="col-xs-6">Summary:</label>
					<span class="col-xs-6">{{Satellites}} in solution; {{GPS_satellites_seen}} seen; {{GPS_satellites_tracked}} tracked</span>
				</div>
			</div>
		</div>
	</div>	
</div>

<!--
<div class="col-sm-12">
	<div class="panel panel-default">
		<div class="panel-heading">Raw GPS / AHRS Data</div>
		<div class="panel-body">
			<pre>{{raw_data}}</pre>
		</div>
	</div>
</div>
-->
>>>>>>> bcd62e7c
<|MERGE_RESOLUTION|>--- conflicted
+++ resolved
@@ -1,4 +1,3 @@
-<<<<<<< HEAD
 <div class="col-sm-12">
 	<div class="col-sm-6 hider">
 		<div class="panel panel-default">
@@ -133,112 +132,4 @@
 			</div>
 		</div>
 	</div>
-</div>
-=======
-<div class="col-sm-12">
-	<div class="col-sm-6">
-		<div class="panel panel-default">
-			<div class="panel-heading"><span class="panel_label">GPS</span></div>
-			<div class="panel-body">
-				<div class="row">
-					<span class="col-xs-12">
-						<div class="map-container">
-							<div id="map_display" class="world-map" ng-attr-style="background-position:{{map_pos_x + 'px ' + map_pos_y + 'px'}}; width:{{map_width}}px; height:{{map_height}}px;">
-								<div class="mark-position" ng-style="{left: map_mark_x+'px', top: map_mark_y+'px'}">
-									<span class="fa fa-crosshairs"></span>
-								</div>
-							</div>
-						</div>
-					</span>
-				</div>
-				<div class="separator"></div>
-				<div class="row">
-					<strong class="col-xs-6 text-center">Location:</strong>
-					<strong class="col-xs-6 text-center">Track:</strong>
-                </div>
-				<div class="row">
-					<span class="col-xs-6 text-center">{{gps_lat}}, {{gps_lon}} &plusmn; {{gps_accuracy}} m <br> {{gps_alt}} &plusmn; {{gps_vert_accuracy}} ft  @ {{gps_vert_speed}} ft/min</span>
-					<span class="col-xs-6 text-center">{{gps_track}}&deg; @ {{gps_speed}} KTS</span>
-				</div>
-			</div>
-		</div>
-	</div>
-	<div class="col-sm-6">
-		<div class="panel panel-default">
-			<div class="panel-heading"><span class="panel_label">AHRS</span></div>
-			<div class="panel-body">
-				<div class="row">
-					<span class="col-xs-12">
-					    <canvas id="ahrs_display">
-        					your web browser doesn't support the &lt;canvas>&gt; element.
-    					</canvas>
-					</span>
-				</div>
-				<div class="separator"></div>
-				<div class="row">
-					<strong class="col-xs-3 text-center">Heading:</strong>
-					<strong class="col-xs-3 text-center">Pitch:</strong>
-					<strong class="col-xs-3 text-center">Roll:</strong>
-					<strong class="col-xs-3 text-center">P-Alt:</strong>
-				</div>
-				<div class="row">
-					<span class="col-xs-3 text-center">{{ahrs_heading}}&deg;</span>
-					<span class="col-xs-3 text-center">{{ahrs_pitch}}&deg;</span>
-					<span class="col-xs-3 text-center">{{ahrs_roll}}&deg;</span>
-					<span class="col-xs-3 text-center">{{ahrs_alt}} ft</span>
-				</div>
-			</div>
-		</div>
-	</div>
-</div>
-<div class="col-sm-12">
-	<div class="col-sm-6">
-		<div class="panel panel-default">
-			<div class="panel-heading">
-				<span class="panel_label">Satellites</span>
-			</div>
-			<div class="panel-body towers-page">
-				<div class="row">
-					<span class="col-xs-3"><strong>Satellite</strong></span>
-					<!--<span class="col-xs-2 text-right"><strong>NMEA Code</strong></span>-->
-					<span class="col-xs-3 text-right"><strong>Elevation</strong></span>
-					<span class="col-xs-3 text-right"><strong>Azimuth</strong></span>
-					<span class="col-xs-3 text-right"><strong>Signal</strong></span>
-				</div>
-
-				<div class="row" ng-repeat="satellite in data_list | orderBy: 'SatelliteNMEA'">
-					<div class="separator"></div>
-					<span class="col-xs-3">{{satellite.SatelliteID}}<span ng-show="satellite.InSolution">&nbsp;&#x2705;</span></span>
-					<!--<span class="col-xs-2 text-right">{{satellite.SatelliteNMEA}}</span>-->
-					<span class="col-xs-3 text-right">{{satellite.Elevation < -5 ? "---" : satellite.Elevation}}&deg;</span>
-					<span class="col-xs-3 text-right">{{satellite.Azimuth < 0 ? "---" : satellite.Azimuth}}&deg;</span>
-					<span class="col-xs-3 text-right">{{satellite.Signal < 1 ? "---" : satellite.Signal}}<span style="font-size:50%">&nbsp;dB-Hz</span></span>
-				</div>
-			</div>
-
-			<div class="separator"></div>
-			<div class="panel-footer">
-				<div class="row">
-					<label class="col-xs-6">GPS solution:</label>
-					<span class="col-xs-6">{{SolutionText}} @ {{PositionSampleRate}} Hz</span>
-				</div>
-				<div class="row">
-					<label class="col-xs-6">Summary:</label>
-					<span class="col-xs-6">{{Satellites}} in solution; {{GPS_satellites_seen}} seen; {{GPS_satellites_tracked}} tracked</span>
-				</div>
-			</div>
-		</div>
-	</div>	
-</div>
-
-<!--
-<div class="col-sm-12">
-	<div class="panel panel-default">
-		<div class="panel-heading">Raw GPS / AHRS Data</div>
-		<div class="panel-body">
-			<pre>{{raw_data}}</pre>
-		</div>
-	</div>
-</div>
--->
->>>>>>> bcd62e7c
+</div>