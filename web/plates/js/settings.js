angular.module('appControllers').controller('SettingsCtrl', SettingsCtrl); // get the main module controllers set
SettingsCtrl.$inject = ['$rootScope', '$scope', '$state', '$location', '$window', '$http']; // Inject my dependencies


// create our controller function with all necessary logic
function SettingsCtrl($rootScope, $scope, $state, $location, $window, $http) {

	$scope.$parent.helppage = 'plates/settings-help.html';

	var toggles = ['UAT_Enabled', 'ES_Enabled', 'FLARM_Enabled', 'Ping_Enabled', 'GPS_Enabled', 'IMU_Sensor_Enabled',
		'BMP_Sensor_Enabled', 'DisplayTrafficSource', 'DEBUG', 'ReplayLog', 'AHRSLog', 'GDL90MSLAlt_Enabled'];
	var settings = {};
	for (var i = 0; i < toggles.length; i++) {
		settings[toggles[i]] = undefined;
	}
	$scope.update_files = '';

	function loadSettings(data) {
		settings = angular.fromJson(data);
		// consider using angular.extend()
		$scope.rawSettings = angular.toJson(data, true);
		$scope.visible_serialout = false;
		if ((settings.SerialOutputs !== undefined) && (settings.SerialOutputs !== null) && (settings.SerialOutputs['/dev/serialout0'] !== undefined)) {
			$scope.Baud = settings.SerialOutputs['/dev/serialout0'].Baud;
			$scope.visible_serialout = true;
		}
		$scope.UAT_Enabled = settings.UAT_Enabled;
		$scope.ES_Enabled = settings.ES_Enabled;
		$scope.FLARM_Enabled = settings.FLARM_Enabled;
		$scope.Ping_Enabled = settings.Ping_Enabled;
		$scope.GPS_Enabled = settings.GPS_Enabled;

		$scope.IMU_Sensor_Enabled = settings.IMU_Sensor_Enabled;
		$scope.BMP_Sensor_Enabled = settings.BMP_Sensor_Enabled;
		$scope.DisplayTrafficSource = settings.DisplayTrafficSource;
		$scope.DEBUG = settings.DEBUG;
		$scope.ReplayLog = settings.ReplayLog;
		$scope.AHRSLog = settings.AHRSLog;

		$scope.PPM = settings.PPM;
		$scope.WatchList = settings.WatchList;
		$scope.OwnshipModeS = settings.OwnshipModeS;
		$scope.DeveloperMode = settings.DeveloperMode;
        $scope.GLimits = settings.GLimits;
<<<<<<< HEAD
        $scope.GDL90MSLAlt_Enabled = settings.GDL90MSLAlt_Enabled;
=======
		$scope.StaticIps = settings.StaticIps;

        $scope.WiFiSSID = settings.WiFiSSID;
        $scope.WiFiPassphrase = settings.WiFiPassphrase;
        $scope.WiFiSecurityEnabled = settings.WiFiSecurityEnabled;
        $scope.WiFiChannel = settings.WiFiChannel;

        $scope.Channels = [1, 2, 3, 4, 5, 6, 7, 8, 9, 10, 11];
>>>>>>> 8f4a52d7
	}

	function getSettings() {
		// Simple GET request example (note: response is asynchronous)
		$http.get(URL_SETTINGS_GET).
		then(function (response) {
			loadSettings(response.data);
			// $scope.$apply();
		}, function (response) {
			$scope.rawSettings = "error getting settings";
			for (i = 0; i < toggles.length; i++) {
				settings[toggles[i]] = false;
			}
		});
	}

	function setSettings(msg) {
		// Simple POST request example (note: response is asynchronous)
		$http.post(URL_SETTINGS_SET, msg).
		then(function (response) {
			loadSettings(response.data);
			// $scope.$apply();
		}, function (response) {
			$scope.rawSettings = "error setting settings";
			for (i = 0; i < toggles.length; i++) {
				settings[toggles[i]] = false;
			}

		});
	}

	getSettings();

    // Reset all settings from a button on the page
    $scope.resetSettings = function () {
        getSettings();
    };

	$scope.$watchGroup(toggles, function (newValues, oldValues, scope) {
		var newsettings = {};
		var dirty = false;
		for (i = 0; i < newValues.length; i++) {
			if ((newValues[i] !== undefined) && (settings[toggles[i]] !== undefined)) {
				if (newValues[i] !== settings[toggles[i]]) {
					settings[toggles[i]] = newValues[i];
					newsettings[toggles[i]] = newValues[i];
					dirty = true;
				}
			}
		}
		if (dirty) {
			// console.log(angular.toJson(newsettings));
			setSettings(angular.toJson(newsettings));
		}
	});

	$scope.updateppm = function () {
		settings["PPM"] = 0;
		if (($scope.PPM !== undefined) && ($scope.PPM !== null) && ($scope.PPM !== settings["PPM"])) {
			settings["PPM"] = parseInt($scope.PPM);
			var newsettings = {
				"PPM": settings["PPM"]
			};
			// console.log(angular.toJson(newsettings));
			setSettings(angular.toJson(newsettings));
		}
	};

	$scope.updateBaud = function () {
		settings["Baud"] = 0;
		if (($scope.Baud !== undefined) && ($scope.Baud !== null) && ($scope.Baud !== settings["Baud"])) {
			settings["Baud"] = parseInt($scope.Baud);
			var newsettings = {
				"Baud": settings["Baud"]
			};
			// console.log(angular.toJson(newsettings));
			setSettings(angular.toJson(newsettings));
		}
	};

	$scope.updatewatchlist = function () {
		if ($scope.WatchList !== settings["WatchList"]) {
			settings["WatchList"] = "";
			if ($scope.WatchList !== undefined) {
				settings["WatchList"] = $scope.WatchList.toUpperCase();
			}
			var newsettings = {
				"WatchList": settings["WatchList"]
			};
			// console.log(angular.toJson(newsettings));
			setSettings(angular.toJson(newsettings));
		}
	};

	$scope.updatemodes = function () {
		if ($scope.OwnshipModeS !== settings["OwnshipModeS"]) {
			settings["OwnshipModeS"] = $scope.OwnshipModeS.toUpperCase();
			var newsettings = {
				"OwnshipModeS": $scope.OwnshipModeS.toUpperCase()
			};
			// console.log(angular.toJson(newsettings));
			setSettings(angular.toJson(newsettings));
		}
	};

	$scope.updatestaticips = function () {
		if ($scope.StaticIps !== settings.StaticIps) {
			var newsettings = {
				"StaticIps": $scope.StaticIps === undefined? "" : $scope.StaticIps.join(' ')
			};
			// console.log(angular.toJson(newsettings));
			setSettings(angular.toJson(newsettings));
		}
	};

    $scope.updateGLimits = function () {
        if ($scope.GLimits !== settings["GLimits"]) {
            settings["GLimits"] = $scope.GLimits;
            var newsettings = {
                "GLimits": settings["GLimits"]
            };
            // console.log(angular.toJson(newsettings));
            setSettings(angular.toJson(newsettings));
        }
    };

    $scope.postShutdown = function () {
        $window.location.href = "/";
        $location.path('/home');
        $http.post(URL_SHUTDOWN).
        then(function (response) {
            // do nothing
            // $scope.$apply();
        }, function (response) {
            // do nothing
        });
	};

	$scope.postReboot = function () {
		$window.location.href = "/";
		$location.path('/home');
		$http.post(URL_REBOOT).
		then(function (response) {
			// do nothing
			// $scope.$apply();
		}, function (response) {
			// do nothing
		});
	};

	$scope.setUploadFile = function (files) {
		$scope.update_files = files;
		$scope.$apply();
	};

	$scope.resetUploadFile = function () {
		$scope.update_files = '';
		$scope.$apply();
	};

	$scope.uploadFile = function () {
		var fd = new FormData();
		//Take the first selected file
		var file = $scope.update_files[0];
		// check for empty string
		if (file === undefined || file === null) {
			alert ("update file not selected");
			return;
		}
		var filename = file.name;
		// check for expected file naming convention
		var re = /^update.*\.sh$/;
		if (!re.exec(filename)) {
			alert ("file does not appear to be an update");
			return;
		}

		fd.append("update_file", file);

		$http.post(URL_UPDATE_UPLOAD, fd, {
			withCredentials: true,
			headers: {
				'Content-Type': undefined
			},
			transformRequest: angular.identity
		}).success(function (data) {
			alert("success. wait 5 minutes and refresh home page to verify new version.");
			window.location.replace("/");
		}).error(function (data) {
			alert("error");
		});

	};

	$scope.setOrientation = function(action) {
		// console.log("sending " + action + " message.");
		$http.post(URL_AHRS_ORIENT, action).
		then(function (response) {
			// console.log("sent " + action + " message.");
		}, function(response) {
			// failure: cancel the calibration
			// console.log(response.data);
			$scope.Orientation_Failure_Message = response.data;
			$scope.Ui.turnOff('modalCalibrateDone');
			$scope.Ui.turnOn("modalCalibrateFailed");
		});
    };

    $scope.updateWiFi = function(action) {
        $scope.WiFiErrors = {
            'WiFiSSID': '',
            'WiFiPassphrase': '',
            'Errors': false
        };

        if (($scope.WiFiSSID === undefined) || ($scope.WiFiSSID === null) || !isValidSSID($scope.WiFiSSID)) {
                $scope.WiFiErrors.WiFiSSID = "Your Network Name(\"SSID\") must be at least 1 character " +
                    "but not more than 32 characters. It can only contain a-z, A-Z, 0-9, _ or -.";
                $scope.WiFiErrors.Errors = true;
            }

        if ($scope.WiFiSecurityEnabled) {
            if (!isValidWPA($scope.WiFiPassphrase)) {
                $scope.WiFiErrors.WiFiPassphrase = "Your WiFi Password, " + $scope.WiFiPassphrase +
                    ", contains invalid characters.";
                $scope.WiFiErrors.Errors = true;
            }
            if ($scope.WiFiPassphrase.length < 8 || $scope.WiFiPassphrase.length > 63 ) {
                $scope.WiFiErrors.WiFiPassphrase = "Your WiFi Password must be between 8 and 63 characters long.";
                $scope.WiFiErrors.Errors = true;
            }
        }

        if (!$scope.WiFiErrors.Errors) {
            var newsettings = {
                "WiFiSSID" :  $scope.WiFiSSID,
                "WiFiSecurityEnabled" : $scope.WiFiSecurityEnabled,
                "WiFiPassphrase" : $scope.WiFiPassphrase,
                "WiFiChannel" : parseInt($scope.WiFiChannel)
            };

            // console.log(angular.toJson(newsettings));
            setSettings(angular.toJson(newsettings));
            $scope.Ui.turnOn("modalSuccessWiFi");
        } else {
            $scope.Ui.turnOn("modalErrorWiFi");
        }
    };
}

function isValidSSID(str) { return /^[a-zA-Z0-9()_-]{1,32}$/g.test(str); }
function isValidWPA(str) { return /^[\u0020-\u007e]{8,63}$/g.test(str); }

angular.module('appControllers')
    .directive('hexInput', function() { // directive for ownship hex code validation
        return {
            require: 'ngModel',
            link: function(scope, element, attr, ctrl) {
                function hexValidation(value) {
                    var valid = /^$|^[0-9A-Fa-f]{6}$/.test(value);
                    ctrl.$setValidity('FAAHex', valid);
                    if (valid) {
                        return value;
                    } else {
                        return "";
                    }
                }
                ctrl.$parsers.push(hexValidation);
            }
        };
    })
    .directive('watchlistInput', function() { // directive for ICAO space-separated watch list validation
        return {
            require: 'ngModel',
            link: function(scope, element, attr, ctrl) {
                function watchListValidation(value) {
                    // The list of METAR locations at http://www.aviationweather.gov/docs/metar/stations.txt
                    // lists only 4-letter/number ICAO codes.
                    var r = "[A-Za-z0-9]{4}";
                    var valid = (new RegExp("^(" + r + "( " + r + ")*|)$", "g")).test(value);
                    ctrl.$setValidity('ICAOWatchList', valid);
                    if (valid) {
                        return value;
                    } else {
                        return "";
                    }
                }
                ctrl.$parsers.push(watchListValidation);
            }
        };
    })
    .directive('ssidInput', function() { // directive for WiFi SSID validation
        return {
            require: 'ngModel',
            link: function(scope, element, attr, ctrl) {
                function ssidValidation(value) {
                    var valid = isValidSSID(value);
                    ctrl.$setValidity('ssid', valid);
                    if (valid) {
                        return value;
                    } else {
                        return "";
                    }
                }
                ctrl.$parsers.push(ssidValidation);
            }
        };
    })
    .directive('wpaInput', function() { // directive for WiFi WPA Passphrase validation
        return {
            require: 'ngModel',
            link: function(scope, element, attr, ctrl) {
                function wpaValidation(value) {
                    var valid = isValidWPA(value);
                    ctrl.$setValidity('wpaPassphrase', valid);
                    if (valid) {
                        return value;
                    } else {
                        return "";
                    }
                }
                ctrl.$parsers.push(wpaValidation);
            }
        };
    })
    .directive('ipListInput', function() { // directive for validation of list of IP addresses
        return {
            require: 'ngModel',
            link: function(scope, element, attr, ctrl) {
                function ipListValidation(value) {
                    var r = "(?:(?:25[0-5]|2[0-4][0-9]|[01]?[0-9][0-9]?)\.){3}(?:25[0-5]|2[0-4][0-9]|[01]?[0-9][0-9]?)";
                    var valid = (new RegExp("^(" + r + "( " + r + ")*|)$", "g")).test(value);
                    ctrl.$setValidity('ipList', valid);
                    if (valid) {
                        return value;
                    } else {
                        return "";
                    }
                }
                ctrl.$parsers.push(ipListValidation);
            }
        };
    })
    .directive('gLimitsInput', function() { // directive for validation of list of G Limits
        return {
            require: 'ngModel',
            link: function(scope, element, attr, ctrl) {
                function gLimitsValidation(value) {
                    var r = "[-+]?[0-9]*\.?[0-9]+";
                    var valid = (new RegExp("^(" + r + "( " + r + ")*|)$", "g")).test(value);
                    ctrl.$setValidity('gLimits', valid);
                    if (valid) {
                        return value;
                    } else {
                        return "";
                    }
                }
                ctrl.$parsers.push(gLimitsValidation);
            }
        };
    });<|MERGE_RESOLUTION|>--- conflicted
+++ resolved
@@ -42,9 +42,7 @@
 		$scope.OwnshipModeS = settings.OwnshipModeS;
 		$scope.DeveloperMode = settings.DeveloperMode;
         $scope.GLimits = settings.GLimits;
-<<<<<<< HEAD
         $scope.GDL90MSLAlt_Enabled = settings.GDL90MSLAlt_Enabled;
-=======
 		$scope.StaticIps = settings.StaticIps;
 
         $scope.WiFiSSID = settings.WiFiSSID;
@@ -53,7 +51,6 @@
         $scope.WiFiChannel = settings.WiFiChannel;
 
         $scope.Channels = [1, 2, 3, 4, 5, 6, 7, 8, 9, 10, 11];
->>>>>>> 8f4a52d7
 	}
 
 	function getSettings() {
