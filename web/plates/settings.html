--- conflicted
+++ resolved
@@ -127,8 +127,7 @@
 		</div>
 	</div>
 </div>
-<<<<<<< HEAD
-=======
+
     <!-- Developer mode area -->
 <div class="col-sm-12">
 	<div ng-show="DeveloperMode" class="panel-group col-sm-6">
@@ -148,7 +147,6 @@
 	</div>
 </div>
 
->>>>>>> 6b104322
 
 <div class="col-sm-12" ng-show="DeveloperMode" >
 	<div class="panel panel-default">
